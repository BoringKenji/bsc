// Copyright 2015 The go-ethereum Authors
// This file is part of go-ethereum.
//
// go-ethereum is free software: you can redistribute it and/or modify
// it under the terms of the GNU General Public License as published by
// the Free Software Foundation, either version 3 of the License, or
// (at your option) any later version.
//
// go-ethereum is distributed in the hope that it will be useful,
// but WITHOUT ANY WARRANTY; without even the implied warranty of
// MERCHANTABILITY or FITNESS FOR A PARTICULAR PURPOSE. See the
// GNU General Public License for more details.
//
// You should have received a copy of the GNU General Public License
// along with go-ethereum. If not, see <http://www.gnu.org/licenses/>.

package main

import (
	"encoding/json"
	"errors"
	"fmt"
	"io"
	"net"
	"os"
	"path"
	"runtime"
	"slices"
	"strconv"
	"strings"
	"sync/atomic"
	"time"

	"github.com/olekukonko/tablewriter"
	"github.com/urfave/cli/v2"

	"github.com/ethereum/go-ethereum/cmd/utils"
	"github.com/ethereum/go-ethereum/common"
	"github.com/ethereum/go-ethereum/common/hexutil"
	"github.com/ethereum/go-ethereum/core"
	"github.com/ethereum/go-ethereum/core/rawdb"
	"github.com/ethereum/go-ethereum/core/state"
	"github.com/ethereum/go-ethereum/core/types"
	"github.com/ethereum/go-ethereum/crypto"
	"github.com/ethereum/go-ethereum/eth"
	"github.com/ethereum/go-ethereum/ethdb"
	"github.com/ethereum/go-ethereum/internal/era"
	"github.com/ethereum/go-ethereum/log"
<<<<<<< HEAD
	"github.com/ethereum/go-ethereum/metrics"
	"github.com/ethereum/go-ethereum/node"
	"github.com/ethereum/go-ethereum/p2p/enode"
=======
>>>>>>> 330190e4
	"github.com/ethereum/go-ethereum/params"
	"github.com/ethereum/go-ethereum/triedb"
	"github.com/ethereum/go-ethereum/triedb/pathdb"
)

var (
	initCommand = &cli.Command{
		Action:    initGenesis,
		Name:      "init",
		Usage:     "Bootstrap and initialize a new genesis block",
		ArgsUsage: "<genesisPath>",
		Flags: slices.Concat([]cli.Flag{
			utils.CachePreimagesFlag,
			utils.OverridePassedForkTime,
			utils.OverridePascal,
			utils.OverridePrague,
			utils.OverrideVerkle,
			utils.MultiDataBaseFlag,
		}, utils.DatabaseFlags),
		Description: `
The init command initializes a new genesis block and definition for the network.
This is a destructive action and changes the network in which you will be
participating.

It expects the genesis file as argument.`,
	}
	initNetworkCommand = &cli.Command{
		Action:    initNetwork,
		Name:      "init-network",
		Usage:     "Bootstrap and initialize a new genesis block, and nodekey, config files for network nodes",
		ArgsUsage: "<genesisPath>",
		Flags: []cli.Flag{
			utils.InitNetworkDir,
			utils.InitNetworkPort,
			utils.InitNetworkSize,
			utils.InitNetworkIps,
			configFileFlag,
		},
		Category: "BLOCKCHAIN COMMANDS",
		Description: `
The init-network command initializes a new genesis block, definition for the network, config files for network nodes.
It expects the genesis file as argument.`,
	}
	dumpGenesisCommand = &cli.Command{
		Action:    dumpGenesis,
		Name:      "dumpgenesis",
		Usage:     "Dumps genesis block JSON configuration to stdout",
		ArgsUsage: "",
		Flags:     append([]cli.Flag{utils.DataDirFlag}, utils.NetworkFlags...),
		Description: `
The dumpgenesis command prints the genesis configuration of the network preset
if one is set.  Otherwise it prints the genesis from the datadir.`,
	}
	importCommand = &cli.Command{
		Action:    importChain,
		Name:      "import",
		Usage:     "Import a blockchain file",
		ArgsUsage: "<filename> (<filename 2> ... <filename N>) ",
		Flags: slices.Concat([]cli.Flag{
			utils.CacheFlag,
			utils.SyncModeFlag,
			utils.GCModeFlag,
			utils.SnapshotFlag,
			utils.CacheDatabaseFlag,
			utils.CacheGCFlag,
			utils.MetricsEnabledFlag,
			utils.MetricsEnabledExpensiveFlag,
			utils.MetricsHTTPFlag,
			utils.MetricsPortFlag,
			utils.MetricsEnableInfluxDBFlag,
			utils.MetricsEnableInfluxDBV2Flag,
			utils.MetricsInfluxDBEndpointFlag,
			utils.MetricsInfluxDBDatabaseFlag,
			utils.MetricsInfluxDBUsernameFlag,
			utils.MetricsInfluxDBPasswordFlag,
			utils.MetricsInfluxDBTagsFlag,
			utils.MetricsInfluxDBTokenFlag,
			utils.MetricsInfluxDBBucketFlag,
			utils.MetricsInfluxDBOrganizationFlag,
			utils.TxLookupLimitFlag,
			utils.VMTraceFlag,
			utils.VMTraceJsonConfigFlag,
			utils.TransactionHistoryFlag,
			utils.StateHistoryFlag,
		}, utils.DatabaseFlags),
		Description: `
The import command imports blocks from an RLP-encoded form. The form can be one file
with several RLP-encoded blocks, or several files can be used.

If only one file is used, import error will result in failure. If several files are used,
processing will proceed even if an individual RLP-file import failure occurs.`,
	}
	exportCommand = &cli.Command{
		Action:    exportChain,
		Name:      "export",
		Usage:     "Export blockchain into file",
		ArgsUsage: "<filename> [<blockNumFirst> <blockNumLast>]",
		Flags: slices.Concat([]cli.Flag{
			utils.CacheFlag,
			utils.SyncModeFlag,
		}, utils.DatabaseFlags),
		Description: `
Requires a first argument of the file to write to.
Optional second and third arguments control the first and
last block to write. In this mode, the file will be appended
if already existing. If the file ends with .gz, the output will
be gzipped.`,
	}
	importHistoryCommand = &cli.Command{
		Action:    importHistory,
		Name:      "import-history",
		Usage:     "Import an Era archive",
		ArgsUsage: "<dir>",
		Flags: slices.Concat([]cli.Flag{
			utils.TxLookupLimitFlag,
		},
			utils.DatabaseFlags,
			utils.NetworkFlags,
		),
		Description: `
The import-history command will import blocks and their corresponding receipts
from Era archives.
`,
	}
	exportHistoryCommand = &cli.Command{
		Action:    exportHistory,
		Name:      "export-history",
		Usage:     "Export blockchain history to Era archives",
		ArgsUsage: "<dir> <first> <last>",
		Flags:     slices.Concat(utils.DatabaseFlags),
		Description: `
The export-history command will export blocks and their corresponding receipts
into Era archives. Eras are typically packaged in steps of 8192 blocks.
`,
	}
	importPreimagesCommand = &cli.Command{
		Action:    importPreimages,
		Name:      "import-preimages",
		Usage:     "Import the preimage database from an RLP stream",
		ArgsUsage: "<datafile>",
		Flags: slices.Concat([]cli.Flag{
			utils.CacheFlag,
			utils.SyncModeFlag,
		}, utils.DatabaseFlags),
		Description: `
The import-preimages command imports hash preimages from an RLP encoded stream.
It's deprecated, please use "geth db import" instead.
`,
	}

	dumpCommand = &cli.Command{
		Action:    dump,
		Name:      "dump",
		Usage:     "Dump a specific block from storage",
		ArgsUsage: "[? <blockHash> | <blockNum>]",
		Flags: slices.Concat([]cli.Flag{
			utils.CacheFlag,
			utils.IterativeOutputFlag,
			utils.ExcludeCodeFlag,
			utils.ExcludeStorageFlag,
			utils.IncludeIncompletesFlag,
			utils.StartKeyFlag,
			utils.DumpLimitFlag,
		}, utils.DatabaseFlags),
		Description: `
This command dumps out the state for a given block (or latest, if none provided).
If you use "dump" command in path mode, please firstly use "dump-roothash" command to get all available state root hash.
`,
	}
	dumpRootHashCommand = &cli.Command{
		Action: dumpAllRootHashInPath,
		Name:   "dump-roothash",
		Usage:  "Dump all available state root hash in path mode",
		Flags:  slices.Concat([]cli.Flag{}, utils.DatabaseFlags),
		Description: `
The dump-roothash command dump all available state root hash in path mode.
If you use "dump" command in path mode, please note that it only keeps at most 129 blocks which belongs to diffLayer or diskLayer.
Therefore, you must specify the blockNumber or blockHash that locates in diffLayer or diskLayer.
"geth" will print all available blockNumber and related block state root hash, and you can query block hash by block number.
`,
	}
)

// initGenesis will initialise the given JSON format genesis file and writes it as
// the zero'd block (i.e. genesis) or will fail hard if it can't succeed.
func initGenesis(ctx *cli.Context) error {
	if ctx.Args().Len() != 1 {
		utils.Fatalf("need genesis.json file as the only argument")
	}
	genesisPath := ctx.Args().First()
	if len(genesisPath) == 0 {
		utils.Fatalf("invalid path to genesis file")
	}
	file, err := os.Open(genesisPath)
	if err != nil {
		utils.Fatalf("Failed to read genesis file: %v", err)
	}
	defer file.Close()

	genesis := new(core.Genesis)
	if err := json.NewDecoder(file).Decode(genesis); err != nil {
		utils.Fatalf("invalid genesis file: %v", err)
	}
	// Open and initialise both full and light databases
	stack, _ := makeConfigNode(ctx)
	defer stack.Close()

	var overrides core.ChainOverrides
	if ctx.IsSet(utils.OverridePassedForkTime.Name) {
		v := ctx.Uint64(utils.OverridePassedForkTime.Name)
		overrides.OverridePassedForkTime = &v
	}
	if ctx.IsSet(utils.OverridePascal.Name) {
		v := ctx.Uint64(utils.OverridePascal.Name)
		overrides.OverridePascal = &v
	}
	if ctx.IsSet(utils.OverridePrague.Name) {
		v := ctx.Uint64(utils.OverridePrague.Name)
		overrides.OverridePrague = &v
	}
	if ctx.IsSet(utils.OverrideVerkle.Name) {
		v := ctx.Uint64(utils.OverrideVerkle.Name)
		overrides.OverrideVerkle = &v
	}
	name := "chaindata"
	chaindb, err := stack.OpenDatabaseWithFreezer(name, 0, 0, ctx.String(utils.AncientFlag.Name), "", false, false, false, false)
	if err != nil {
		utils.Fatalf("Failed to open database: %v", err)
	}
	defer chaindb.Close()

	// if the trie data dir has been set, new trie db with a new state database
	if ctx.IsSet(utils.MultiDataBaseFlag.Name) {
		statediskdb, dbErr := stack.OpenDatabaseWithFreezer(name+"/state", 0, 0, "", "", false, false, false, false)
		if dbErr != nil {
			utils.Fatalf("Failed to open separate trie database: %v", dbErr)
		}
		chaindb.SetStateStore(statediskdb)
		blockdb, err := stack.OpenDatabaseWithFreezer(name+"/block", 0, 0, "", "", false, false, false, false)
		if err != nil {
			utils.Fatalf("Failed to open separate block database: %v", err)
		}
		chaindb.SetBlockStore(blockdb)
		log.Warn("Multi-database is an experimental feature")
	}

	triedb := utils.MakeTrieDatabase(ctx, stack, chaindb, ctx.Bool(utils.CachePreimagesFlag.Name), false, genesis.IsVerkle())
	defer triedb.Close()

	_, hash, err := core.SetupGenesisBlockWithOverride(chaindb, triedb, genesis, &overrides)
	if err != nil {
		utils.Fatalf("Failed to write genesis block: %v", err)
	}
	log.Info("Successfully wrote genesis state", "database", name, "hash", hash.String())
	return nil
}

func parseIps(ipStr string, size int) ([]string, error) {
	var ips []string
	if len(ipStr) != 0 {
		ips = strings.Split(ipStr, ",")
		if len(ips) != size {
			return nil, errors.New("mismatch of size and length of ips")
		}
		for i := 0; i < size; i++ {
			_, err := net.ResolveIPAddr("", ips[i])
			if err != nil {
				return nil, errors.New("invalid format of ip")
			}
		}
	} else {
		ips = make([]string, size)
		for i := 0; i < size; i++ {
			ips[i] = "127.0.0.1"
		}
	}
	return ips, nil
}

func createPorts(ipStr string, port int, size int) []int {
	ports := make([]int, size)
	if len(ipStr) == 0 { // localhost , so different ports
		for i := 0; i < size; i++ {
			ports[i] = port + i
		}
	} else { // different machines, keep same port
		for i := 0; i < size; i++ {
			ports[i] = port
		}
	}
	return ports
}

// Create config for node i in the cluster
func createNodeConfig(baseConfig gethConfig, enodes []*enode.Node, ip string, port int, size int, i int) gethConfig {
	baseConfig.Node.HTTPHost = ip
	baseConfig.Node.P2P.ListenAddr = fmt.Sprintf(":%d", port)
	baseConfig.Node.P2P.BootstrapNodes = make([]*enode.Node, size-1)
	// Set the P2P connections between this node and the other nodes
	for j := 0; j < i; j++ {
		baseConfig.Node.P2P.BootstrapNodes[j] = enodes[j]
	}
	for j := i + 1; j < size; j++ {
		baseConfig.Node.P2P.BootstrapNodes[j-1] = enodes[j]
	}
	return baseConfig
}

// Create configs for nodes in the cluster
func createNodeConfigs(baseConfig gethConfig, initDir string, ips []string, ports []int, size int) ([]gethConfig, error) {
	// Create the nodes
	enodes := make([]*enode.Node, size)
	for i := 0; i < size; i++ {
		nodeConfig := baseConfig.Node
		nodeConfig.DataDir = path.Join(initDir, fmt.Sprintf("node%d", i))
		stack, err := node.New(&nodeConfig)
		if err != nil {
			return nil, err
		}
		pk := stack.Config().NodeKey()
		enodes[i] = enode.NewV4(&pk.PublicKey, net.ParseIP(ips[i]), ports[i], ports[i])
	}

	// Create the configs
	configs := make([]gethConfig, size)
	for i := 0; i < size; i++ {
		configs[i] = createNodeConfig(baseConfig, enodes, ips[i], ports[i], size, i)
	}
	return configs, nil
}

// initNetwork will bootstrap and initialize a new genesis block, and nodekey, config files for network nodes
func initNetwork(ctx *cli.Context) error {
	initDir := ctx.String(utils.InitNetworkDir.Name)
	if len(initDir) == 0 {
		utils.Fatalf("init.dir is required")
	}
	size := ctx.Int(utils.InitNetworkSize.Name)
	if size <= 0 {
		utils.Fatalf("size should be greater than 0")
	}
	port := ctx.Int(utils.InitNetworkPort.Name)
	if port <= 0 {
		utils.Fatalf("port should be greater than 0")
	}
	ipStr := ctx.String(utils.InitNetworkIps.Name)
	cfgFile := ctx.String(configFileFlag.Name)

	if len(cfgFile) == 0 {
		utils.Fatalf("config file is required")
	}

	ips, err := parseIps(ipStr, size)
	if err != nil {
		utils.Fatalf("Failed to pase ips string: %v", err)
	}

	ports := createPorts(ipStr, port, size)

	// Make sure we have a valid genesis JSON
	genesisPath := ctx.Args().First()
	if len(genesisPath) == 0 {
		utils.Fatalf("Must supply path to genesis JSON file")
	}
	inGenesisFile, err := os.Open(genesisPath)
	if err != nil {
		utils.Fatalf("Failed to read genesis file: %v", err)
	}
	defer inGenesisFile.Close()

	genesis := new(core.Genesis)
	if err := json.NewDecoder(inGenesisFile).Decode(genesis); err != nil {
		utils.Fatalf("invalid genesis file: %v", err)
	}

	// load config
	var config gethConfig
	err = loadConfig(cfgFile, &config)
	if err != nil {
		return err
	}

	configs, err := createNodeConfigs(config, initDir, ips, ports, size)
	if err != nil {
		utils.Fatalf("Failed to create node configs: %v", err)
	}

	for i := 0; i < size; i++ {
		// Write config.toml
		configBytes, err := tomlSettings.Marshal(configs[i])
		if err != nil {
			return err
		}
		configFile, err := os.OpenFile(path.Join(initDir, fmt.Sprintf("node%d", i), "config.toml"), os.O_RDWR|os.O_CREATE|os.O_TRUNC, 0644)
		if err != nil {
			return err
		}
		defer configFile.Close()
		configFile.Write(configBytes)

		// Write the input genesis.json to the node's directory
		outGenesisFile, err := os.OpenFile(path.Join(initDir, fmt.Sprintf("node%d", i), "genesis.json"), os.O_RDWR|os.O_CREATE|os.O_TRUNC, 0644)
		if err != nil {
			return err
		}
		_, err = inGenesisFile.Seek(0, io.SeekStart)
		if err != nil {
			return err
		}
		_, err = io.Copy(outGenesisFile, inGenesisFile)
		if err != nil {
			return err
		}
	}
	return nil
}

func dumpGenesis(ctx *cli.Context) error {
	// check if there is a testnet preset enabled
	var genesis *core.Genesis
	if utils.IsNetworkPreset(ctx) {
		genesis = utils.MakeGenesis(ctx)
	} else if ctx.IsSet(utils.DeveloperFlag.Name) && !ctx.IsSet(utils.DataDirFlag.Name) {
		genesis = core.DeveloperGenesisBlock(11_500_000, nil)
	}

	if genesis != nil {
		if err := json.NewEncoder(os.Stdout).Encode(genesis); err != nil {
			utils.Fatalf("could not encode genesis: %s", err)
		}
		return nil
	}

	// dump whatever already exists in the datadir
	stack, _ := makeConfigNode(ctx)
	db, err := stack.OpenDatabase("chaindata", 0, 0, "", true)
	if err != nil {
		return err
	}
	defer db.Close()

	// set the separate state & block database
	if stack.CheckIfMultiDataBase() && err == nil {
		stateDiskDb := utils.MakeStateDataBase(ctx, stack, true, false)
		db.SetStateStore(stateDiskDb)
		blockDb := utils.MakeBlockDatabase(ctx, stack, true, false)
		db.SetBlockStore(blockDb)
	}

	genesis, err = core.ReadGenesis(db)
	if err != nil {
		utils.Fatalf("failed to read genesis: %s", err)
	}

	if err := json.NewEncoder(os.Stdout).Encode(*genesis); err != nil {
		utils.Fatalf("could not encode stored genesis: %s", err)
	}

	return nil
}

func importChain(ctx *cli.Context) error {
	if ctx.Args().Len() < 1 {
		utils.Fatalf("This command requires an argument.")
	}
<<<<<<< HEAD
	// Start metrics export if enabled
	utils.SetupMetrics(ctx)
	// Start system runtime metrics collection
	go metrics.CollectProcessMetrics(3 * time.Second)

	stack, cfg := makeConfigNode(ctx)
	defer stack.Close()

	backend, err := eth.New(stack, &cfg.Eth)
	if err != nil {
		return err
	}

	chain := backend.BlockChain()
	db := backend.ChainDb()
=======
	stack, cfg := makeConfigNode(ctx)
	defer stack.Close()

	// Start metrics export if enabled
	utils.SetupMetrics(&cfg.Metrics)

	chain, db := utils.MakeChain(ctx, stack, false)
>>>>>>> 330190e4
	defer db.Close()

	// Start periodically gathering memory profiles
	var peakMemAlloc, peakMemSys atomic.Uint64
	go func() {
		stats := new(runtime.MemStats)
		for {
			runtime.ReadMemStats(stats)
			if peakMemAlloc.Load() < stats.Alloc {
				peakMemAlloc.Store(stats.Alloc)
			}
			if peakMemSys.Load() < stats.Sys {
				peakMemSys.Store(stats.Sys)
			}
			time.Sleep(5 * time.Second)
		}
	}()
	// Import the chain
	start := time.Now()

	var importErr error

	if ctx.Args().Len() == 1 {
		if err := utils.ImportChain(chain, ctx.Args().First()); err != nil {
			importErr = err
			log.Error("Import error", "err", err)
		}
	} else {
		for _, arg := range ctx.Args().Slice() {
			if err := utils.ImportChain(chain, arg); err != nil {
				importErr = err
				log.Error("Import error", "file", arg, "err", err)
			}
		}
	}
	chain.Stop()
	fmt.Printf("Import done in %v.\n\n", time.Since(start))

	// Output pre-compaction stats mostly to see the import trashing
	showDBStats(db)

	// Print the memory statistics used by the importing
	mem := new(runtime.MemStats)
	runtime.ReadMemStats(mem)

	fmt.Printf("Object memory: %.3f MB current, %.3f MB peak\n", float64(mem.Alloc)/1024/1024, float64(peakMemAlloc.Load())/1024/1024)
	fmt.Printf("System memory: %.3f MB current, %.3f MB peak\n", float64(mem.Sys)/1024/1024, float64(peakMemSys.Load())/1024/1024)
	fmt.Printf("Allocations:   %.3f million\n", float64(mem.Mallocs)/1000000)
	fmt.Printf("GC pause:      %v\n\n", time.Duration(mem.PauseTotalNs))

	if ctx.Bool(utils.NoCompactionFlag.Name) {
		return nil
	}

	// Compact the entire database to more accurately measure disk io and print the stats
	start = time.Now()
	fmt.Println("Compacting entire database...")
	if err := db.Compact(nil, nil); err != nil {
		utils.Fatalf("Compaction failed: %v", err)
	}
	fmt.Printf("Compaction done in %v.\n\n", time.Since(start))

	showDBStats(db)
	return importErr
}

func exportChain(ctx *cli.Context) error {
	if ctx.Args().Len() < 1 {
		utils.Fatalf("This command requires an argument.")
	}

	stack, _ := makeConfigNode(ctx)
	defer stack.Close()

	chain, db := utils.MakeChain(ctx, stack, true)
	defer db.Close()
	start := time.Now()

	var err error
	fp := ctx.Args().First()
	if ctx.Args().Len() < 3 {
		err = utils.ExportChain(chain, fp)
	} else {
		// This can be improved to allow for numbers larger than 9223372036854775807
		first, ferr := strconv.ParseInt(ctx.Args().Get(1), 10, 64)
		last, lerr := strconv.ParseInt(ctx.Args().Get(2), 10, 64)
		if ferr != nil || lerr != nil {
			utils.Fatalf("Export error in parsing parameters: block number not an integer\n")
		}
		if first < 0 || last < 0 {
			utils.Fatalf("Export error: block number must be greater than 0\n")
		}
		if head := chain.CurrentSnapBlock(); uint64(last) > head.Number.Uint64() {
			utils.Fatalf("Export error: block number %d larger than head block %d\n", uint64(last), head.Number.Uint64())
		}
		err = utils.ExportAppendChain(chain, fp, uint64(first), uint64(last))
	}
	if err != nil {
		utils.Fatalf("Export error: %v\n", err)
	}
	fmt.Printf("Export done in %v\n", time.Since(start))
	return nil
}

func importHistory(ctx *cli.Context) error {
	if ctx.Args().Len() != 1 {
		utils.Fatalf("usage: %s", ctx.Command.ArgsUsage)
	}

	stack, _ := makeConfigNode(ctx)
	defer stack.Close()

	chain, db := utils.MakeChain(ctx, stack, false)
	defer db.Close()

	var (
		start   = time.Now()
		dir     = ctx.Args().Get(0)
		network string
	)

	// Determine network.
	if utils.IsNetworkPreset(ctx) {
		switch {
		case ctx.Bool(utils.BSCMainnetFlag.Name):
			network = "mainnet"
		case ctx.Bool(utils.ChapelFlag.Name):
			network = "chapel"
		}
	} else {
		// No network flag set, try to determine network based on files
		// present in directory.
		var networks []string
		for _, n := range params.NetworkNames {
			entries, err := era.ReadDir(dir, n)
			if err != nil {
				return fmt.Errorf("error reading %s: %w", dir, err)
			}
			if len(entries) > 0 {
				networks = append(networks, n)
			}
		}
		if len(networks) == 0 {
			return fmt.Errorf("no era1 files found in %s", dir)
		}
		if len(networks) > 1 {
			return errors.New("multiple networks found, use a network flag to specify desired network")
		}
		network = networks[0]
	}

	if err := utils.ImportHistory(chain, db, dir, network); err != nil {
		return err
	}
	fmt.Printf("Import done in %v\n", time.Since(start))
	return nil
}

// exportHistory exports chain history in Era archives at a specified
// directory.
func exportHistory(ctx *cli.Context) error {
	if ctx.Args().Len() != 3 {
		utils.Fatalf("usage: %s", ctx.Command.ArgsUsage)
	}

	stack, _ := makeConfigNode(ctx)
	defer stack.Close()

	chain, _ := utils.MakeChain(ctx, stack, true)
	start := time.Now()

	var (
		dir         = ctx.Args().Get(0)
		first, ferr = strconv.ParseInt(ctx.Args().Get(1), 10, 64)
		last, lerr  = strconv.ParseInt(ctx.Args().Get(2), 10, 64)
	)
	if ferr != nil || lerr != nil {
		utils.Fatalf("Export error in parsing parameters: block number not an integer\n")
	}
	if first < 0 || last < 0 {
		utils.Fatalf("Export error: block number must be greater than 0\n")
	}
	if head := chain.CurrentSnapBlock(); uint64(last) > head.Number.Uint64() {
		utils.Fatalf("Export error: block number %d larger than head block %d\n", uint64(last), head.Number.Uint64())
	}
	err := utils.ExportHistory(chain, dir, uint64(first), uint64(last), uint64(era.MaxEra1Size))
	if err != nil {
		utils.Fatalf("Export error: %v\n", err)
	}
	fmt.Printf("Export done in %v\n", time.Since(start))
	return nil
}

// importPreimages imports preimage data from the specified file.
// it is deprecated, and the export function has been removed, but
// the import function is kept around for the time being so that
// older file formats can still be imported.
func importPreimages(ctx *cli.Context) error {
	if ctx.Args().Len() < 1 {
		utils.Fatalf("This command requires an argument.")
	}

	stack, _ := makeConfigNode(ctx)
	defer stack.Close()

	db := utils.MakeChainDatabase(ctx, stack, false, false)
	defer db.Close()
	start := time.Now()

	if err := utils.ImportPreimages(db, ctx.Args().First()); err != nil {
		utils.Fatalf("Import error: %v\n", err)
	}
	fmt.Printf("Import done in %v\n", time.Since(start))
	return nil
}

func parseDumpConfig(ctx *cli.Context, stack *node.Node, db ethdb.Database) (*state.DumpConfig, common.Hash, error) {
	var header *types.Header
	if ctx.NArg() > 1 {
		return nil, common.Hash{}, fmt.Errorf("expected 1 argument (number or hash), got %d", ctx.NArg())
	}

	scheme, err := rawdb.ParseStateScheme(ctx.String(utils.StateSchemeFlag.Name), db)
	if err != nil {
		return nil, common.Hash{}, err
	}
	if scheme == rawdb.PathScheme {
		fmt.Println("You are using geth dump in path mode, please use `geth dump-roothash` command to get all available blocks.")
	}

	if ctx.NArg() == 1 {
		arg := ctx.Args().First()
		if hashish(arg) {
			hash := common.HexToHash(arg)
			if number := rawdb.ReadHeaderNumber(db, hash); number != nil {
				header = rawdb.ReadHeader(db, hash, *number)
			} else {
				return nil, common.Hash{}, fmt.Errorf("block %x not found", hash)
			}
		} else {
			number, err := strconv.ParseUint(arg, 10, 64)
			if err != nil {
				return nil, common.Hash{}, err
			}
			if hash := rawdb.ReadCanonicalHash(db, number); hash != (common.Hash{}) {
				header = rawdb.ReadHeader(db, hash, number)
			} else {
				return nil, common.Hash{}, fmt.Errorf("header for block %d not found", number)
			}
		}
	} else {
		// Use latest
		if scheme == rawdb.PathScheme {
			triedb := triedb.NewDatabase(db, &triedb.Config{PathDB: utils.PathDBConfigAddJournalFilePath(stack, pathdb.ReadOnly)})
			defer triedb.Close()
			if stateRoot := triedb.Head(); stateRoot != (common.Hash{}) {
				header.Root = stateRoot
			} else {
				return nil, common.Hash{}, errors.New("no top state root hash in path db")
			}
		} else {
			header = rawdb.ReadHeadHeader(db)
		}
	}
	if header == nil {
		return nil, common.Hash{}, errors.New("no head block found")
	}

	startArg := common.FromHex(ctx.String(utils.StartKeyFlag.Name))
	var start common.Hash
	switch len(startArg) {
	case 0: // common.Hash
	case 32:
		start = common.BytesToHash(startArg)
	case 20:
		start = crypto.Keccak256Hash(startArg)
		log.Info("Converting start-address to hash", "address", common.BytesToAddress(startArg), "hash", start.Hex())
	default:
		return nil, common.Hash{}, fmt.Errorf("invalid start argument: %x. 20 or 32 hex-encoded bytes required", startArg)
	}
	conf := &state.DumpConfig{
		SkipCode:          ctx.Bool(utils.ExcludeCodeFlag.Name),
		SkipStorage:       ctx.Bool(utils.ExcludeStorageFlag.Name),
		OnlyWithAddresses: !ctx.Bool(utils.IncludeIncompletesFlag.Name),
		Start:             start.Bytes(),
		Max:               ctx.Uint64(utils.DumpLimitFlag.Name),
	}
	conf.StateScheme = scheme
	log.Info("State dump configured", "block", header.Number, "hash", header.Hash().Hex(),
		"skipcode", conf.SkipCode, "skipstorage", conf.SkipStorage, "start", hexutil.Encode(conf.Start),
		"limit", conf.Max, "state scheme", conf.StateScheme)
	return conf, header.Root, nil
}

func dump(ctx *cli.Context) error {
	stack, _ := makeConfigNode(ctx)
	defer stack.Close()

	db := utils.MakeChainDatabase(ctx, stack, true, false)
	defer db.Close()

	conf, root, err := parseDumpConfig(ctx, stack, db)
	if err != nil {
		return err
	}
	defer db.Close()
	triedb := utils.MakeTrieDatabase(ctx, stack, db, true, true, false) // always enable preimage lookup
	defer triedb.Close()

	state, err := state.New(root, state.NewDatabase(triedb, nil))
	if err != nil {
		return err
	}
	if ctx.Bool(utils.IterativeOutputFlag.Name) {
		state.IterativeDump(conf, json.NewEncoder(os.Stdout))
	} else {
		fmt.Println(string(state.Dump(conf)))
	}
	return nil
}

func dumpAllRootHashInPath(ctx *cli.Context) error {
	stack, _ := makeConfigNode(ctx)
	defer stack.Close()
	db := utils.MakeChainDatabase(ctx, stack, true, false)
	defer db.Close()
	triedb := triedb.NewDatabase(db, &triedb.Config{PathDB: utils.PathDBConfigAddJournalFilePath(stack, pathdb.ReadOnly)})
	defer triedb.Close()

	scheme, err := rawdb.ParseStateScheme(ctx.String(utils.StateSchemeFlag.Name), db)
	if err != nil {
		return err
	}
	if scheme == rawdb.HashScheme {
		return errors.New("incorrect state scheme, you should use it in path mode")
	}

	table := tablewriter.NewWriter(os.Stdout)
	table.SetHeader([]string{"Block Number", "Block State Root Hash"})
	table.AppendBulk(triedb.GetAllRooHash())
	table.Render()
	return nil
}

// hashish returns true for strings that look like hashes.
func hashish(x string) bool {
	_, err := strconv.Atoi(x)
	return err != nil
}<|MERGE_RESOLUTION|>--- conflicted
+++ resolved
@@ -46,12 +46,8 @@
 	"github.com/ethereum/go-ethereum/ethdb"
 	"github.com/ethereum/go-ethereum/internal/era"
 	"github.com/ethereum/go-ethereum/log"
-<<<<<<< HEAD
-	"github.com/ethereum/go-ethereum/metrics"
 	"github.com/ethereum/go-ethereum/node"
 	"github.com/ethereum/go-ethereum/p2p/enode"
-=======
->>>>>>> 330190e4
 	"github.com/ethereum/go-ethereum/params"
 	"github.com/ethereum/go-ethereum/triedb"
 	"github.com/ethereum/go-ethereum/triedb/pathdb"
@@ -517,15 +513,12 @@
 	if ctx.Args().Len() < 1 {
 		utils.Fatalf("This command requires an argument.")
 	}
-<<<<<<< HEAD
-	// Start metrics export if enabled
-	utils.SetupMetrics(ctx)
-	// Start system runtime metrics collection
-	go metrics.CollectProcessMetrics(3 * time.Second)
-
 	stack, cfg := makeConfigNode(ctx)
 	defer stack.Close()
 
+	// Start metrics export if enabled
+	utils.SetupMetrics(&cfg.Metrics)
+
 	backend, err := eth.New(stack, &cfg.Eth)
 	if err != nil {
 		return err
@@ -533,15 +526,6 @@
 
 	chain := backend.BlockChain()
 	db := backend.ChainDb()
-=======
-	stack, cfg := makeConfigNode(ctx)
-	defer stack.Close()
-
-	// Start metrics export if enabled
-	utils.SetupMetrics(&cfg.Metrics)
-
-	chain, db := utils.MakeChain(ctx, stack, false)
->>>>>>> 330190e4
 	defer db.Close()
 
 	// Start periodically gathering memory profiles
