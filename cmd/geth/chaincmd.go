--- conflicted
+++ resolved
@@ -47,11 +47,8 @@
 	"github.com/ethereum/go-ethereum/internal/flags"
 	"github.com/ethereum/go-ethereum/log"
 	"github.com/ethereum/go-ethereum/metrics"
-<<<<<<< HEAD
 	"github.com/ethereum/go-ethereum/node"
 	"github.com/ethereum/go-ethereum/p2p/enode"
-=======
->>>>>>> f3c696fa
 	"github.com/ethereum/go-ethereum/params"
 	"github.com/ethereum/go-ethereum/triedb"
 	"github.com/ethereum/go-ethereum/triedb/pathdb"
@@ -276,38 +273,36 @@
 		v := ctx.Uint64(utils.OverrideVerkle.Name)
 		overrides.OverrideVerkle = &v
 	}
-<<<<<<< HEAD
-	for _, name := range []string{"chaindata", "lightchaindata"} {
-		chaindb, err := stack.OpenDatabaseWithFreezer(name, 0, 0, ctx.String(utils.AncientFlag.Name), "", false, false, false, false)
+	name := "chaindata"
+	chaindb, err := stack.OpenDatabaseWithFreezer(name, 0, 0, ctx.String(utils.AncientFlag.Name), "", false, false, false, false)
+	if err != nil {
+		utils.Fatalf("Failed to open database: %v", err)
+	}
+	defer chaindb.Close()
+
+	// if the trie data dir has been set, new trie db with a new state database
+	if ctx.IsSet(utils.MultiDataBaseFlag.Name) {
+		statediskdb, dbErr := stack.OpenDatabaseWithFreezer(name+"/state", 0, 0, "", "", false, false, false, false)
+		if dbErr != nil {
+			utils.Fatalf("Failed to open separate trie database: %v", dbErr)
+		}
+		chaindb.SetStateStore(statediskdb)
+		blockdb, err := stack.OpenDatabaseWithFreezer(name+"/block", 0, 0, "", "", false, false, false, false)
 		if err != nil {
-			utils.Fatalf("Failed to open database: %v", err)
-		}
-		defer chaindb.Close()
-
-		// if the trie data dir has been set, new trie db with a new state database
-		if ctx.IsSet(utils.MultiDataBaseFlag.Name) {
-			statediskdb, dbErr := stack.OpenDatabaseWithFreezer(name+"/state", 0, 0, "", "", false, false, false, false)
-			if dbErr != nil {
-				utils.Fatalf("Failed to open separate trie database: %v", dbErr)
-			}
-			chaindb.SetStateStore(statediskdb)
-			blockdb, err := stack.OpenDatabaseWithFreezer(name+"/block", 0, 0, "", "", false, false, false, false)
-			if err != nil {
-				utils.Fatalf("Failed to open separate block database: %v", err)
-			}
-			chaindb.SetBlockStore(blockdb)
-			log.Warn("Multi-database is an experimental feature")
-		}
-
-		triedb := utils.MakeTrieDatabase(ctx, stack, chaindb, ctx.Bool(utils.CachePreimagesFlag.Name), false, genesis.IsVerkle())
-		defer triedb.Close()
-
-		_, hash, err := core.SetupGenesisBlockWithOverride(chaindb, triedb, genesis, &overrides)
-		if err != nil {
-			utils.Fatalf("Failed to write genesis block: %v", err)
-		}
-		log.Info("Successfully wrote genesis state", "database", name, "hash", hash.String())
-	}
+			utils.Fatalf("Failed to open separate block database: %v", err)
+		}
+		chaindb.SetBlockStore(blockdb)
+		log.Warn("Multi-database is an experimental feature")
+	}
+
+	triedb := utils.MakeTrieDatabase(ctx, stack, chaindb, ctx.Bool(utils.CachePreimagesFlag.Name), false, genesis.IsVerkle())
+	defer triedb.Close()
+
+	_, hash, err := core.SetupGenesisBlockWithOverride(chaindb, triedb, genesis, &overrides)
+	if err != nil {
+		utils.Fatalf("Failed to write genesis block: %v", err)
+	}
+	log.Info("Successfully wrote genesis state", "database", name, "hash", hash.String())
 	return nil
 }
 
@@ -467,25 +462,7 @@
 		if err != nil {
 			return err
 		}
-=======
-
-	chaindb, err := stack.OpenDatabaseWithFreezer("chaindata", 0, 0, ctx.String(utils.AncientFlag.Name), "", false)
-	if err != nil {
-		utils.Fatalf("Failed to open database: %v", err)
-	}
-	defer chaindb.Close()
-
-	triedb := utils.MakeTrieDatabase(ctx, chaindb, ctx.Bool(utils.CachePreimagesFlag.Name), false, genesis.IsVerkle())
-	defer triedb.Close()
-
-	_, hash, err := core.SetupGenesisBlockWithOverride(chaindb, triedb, genesis, &overrides)
-	if err != nil {
-		utils.Fatalf("Failed to write genesis block: %v", err)
->>>>>>> f3c696fa
-	}
-
-	log.Info("Successfully wrote genesis state", "database", "chaindata", "hash", hash)
-
+	}
 	return nil
 }
 
@@ -507,35 +484,19 @@
 
 	// dump whatever already exists in the datadir
 	stack, _ := makeConfigNode(ctx)
-<<<<<<< HEAD
-	for _, name := range []string{"chaindata", "lightchaindata"} {
-		db, err := stack.OpenDatabase(name, 0, 0, "", true)
-		if err != nil {
-			if !os.IsNotExist(err) {
-				return err
-			}
-			continue
-		}
-		// set the separate state & block database
-		if stack.CheckIfMultiDataBase() && err == nil {
-			stateDiskDb := utils.MakeStateDataBase(ctx, stack, true, false)
-			db.SetStateStore(stateDiskDb)
-			blockDb := utils.MakeBlockDatabase(ctx, stack, true, false)
-			db.SetBlockStore(blockDb)
-		}
-		genesis, err := core.ReadGenesis(db)
-		if err != nil {
-			utils.Fatalf("failed to read genesis: %s", err)
-		}
-		db.Close()
-=======
->>>>>>> f3c696fa
-
 	db, err := stack.OpenDatabase("chaindata", 0, 0, "", true)
 	if err != nil {
 		return err
 	}
 	defer db.Close()
+
+	// set the separate state & block database
+	if stack.CheckIfMultiDataBase() && err == nil {
+		stateDiskDb := utils.MakeStateDataBase(ctx, stack, true, false)
+		db.SetStateStore(stateDiskDb)
+		blockDb := utils.MakeBlockDatabase(ctx, stack, true, false)
+		db.SetBlockStore(blockDb)
+	}
 
 	genesis, err = core.ReadGenesis(db)
 	if err != nil {
@@ -694,13 +655,8 @@
 		switch {
 		case ctx.Bool(utils.BSCMainnetFlag.Name):
 			network = "mainnet"
-<<<<<<< HEAD
 		case ctx.Bool(utils.ChapelFlag.Name):
 			network = "chapel"
-=======
-		case ctx.Bool(utils.SepoliaFlag.Name):
-			network = "sepolia"
->>>>>>> f3c696fa
 		}
 	} else {
 		// No network flag set, try to determine network based on files
@@ -789,26 +745,20 @@
 	return nil
 }
 
-<<<<<<< HEAD
-func parseDumpConfig(ctx *cli.Context, stack *node.Node) (*state.DumpConfig, ethdb.Database, common.Hash, error) {
-=======
-func parseDumpConfig(ctx *cli.Context, db ethdb.Database) (*state.DumpConfig, common.Hash, error) {
+func parseDumpConfig(ctx *cli.Context, stack *node.Node, db ethdb.Database) (*state.DumpConfig, common.Hash, error) {
 	var header *types.Header
->>>>>>> f3c696fa
 	if ctx.NArg() > 1 {
 		return nil, common.Hash{}, fmt.Errorf("expected 1 argument (number or hash), got %d", ctx.NArg())
 	}
 
-	db := utils.MakeChainDatabase(ctx, stack, true, false)
 	scheme, err := rawdb.ParseStateScheme(ctx.String(utils.StateSchemeFlag.Name), db)
 	if err != nil {
-		return nil, nil, common.Hash{}, err
+		return nil, common.Hash{}, err
 	}
 	if scheme == rawdb.PathScheme {
 		fmt.Println("You are using geth dump in path mode, please use `geth dump-roothash` command to get all available blocks.")
 	}
 
-	header := &types.Header{}
 	if ctx.NArg() == 1 {
 		arg := ctx.Args().First()
 		if hashish(arg) {
@@ -837,7 +787,7 @@
 			if stateRoot := triedb.Head(); stateRoot != (common.Hash{}) {
 				header.Root = stateRoot
 			} else {
-				return nil, nil, common.Hash{}, errors.New("no top state root hash in path db")
+				return nil, common.Hash{}, errors.New("no top state root hash in path db")
 			}
 		} else {
 			header = rawdb.ReadHeadHeader(db)
@@ -859,12 +809,7 @@
 	default:
 		return nil, common.Hash{}, fmt.Errorf("invalid start argument: %x. 20 or 32 hex-encoded bytes required", startArg)
 	}
-<<<<<<< HEAD
-
-	var conf = &state.DumpConfig{
-=======
 	conf := &state.DumpConfig{
->>>>>>> f3c696fa
 		SkipCode:          ctx.Bool(utils.ExcludeCodeFlag.Name),
 		SkipStorage:       ctx.Bool(utils.ExcludeStorageFlag.Name),
 		OnlyWithAddresses: !ctx.Bool(utils.IncludeIncompletesFlag.Name),
@@ -873,25 +818,19 @@
 	}
 	conf.StateScheme = scheme
 	log.Info("State dump configured", "block", header.Number, "hash", header.Hash().Hex(),
-<<<<<<< HEAD
 		"skipcode", conf.SkipCode, "skipstorage", conf.SkipStorage, "start", hexutil.Encode(conf.Start),
 		"limit", conf.Max, "state scheme", conf.StateScheme)
-	return conf, db, header.Root, nil
-=======
-		"skipcode", conf.SkipCode, "skipstorage", conf.SkipStorage,
-		"start", hexutil.Encode(conf.Start), "limit", conf.Max)
 	return conf, header.Root, nil
->>>>>>> f3c696fa
 }
 
 func dump(ctx *cli.Context) error {
 	stack, _ := makeConfigNode(ctx)
 	defer stack.Close()
 
-	db := utils.MakeChainDatabase(ctx, stack, true)
+	db := utils.MakeChainDatabase(ctx, stack, true, false)
 	defer db.Close()
 
-	conf, root, err := parseDumpConfig(ctx, db)
+	conf, root, err := parseDumpConfig(ctx, stack, db)
 	if err != nil {
 		return err
 	}
