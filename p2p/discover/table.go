// Copyright 2015 The go-ethereum Authors
// This file is part of the go-ethereum library.
//
// The go-ethereum library is free software: you can redistribute it and/or modify
// it under the terms of the GNU Lesser General Public License as published by
// the Free Software Foundation, either version 3 of the License, or
// (at your option) any later version.
//
// The go-ethereum library is distributed in the hope that it will be useful,
// but WITHOUT ANY WARRANTY; without even the implied warranty of
// MERCHANTABILITY or FITNESS FOR A PARTICULAR PURPOSE. See the
// GNU Lesser General Public License for more details.
//
// You should have received a copy of the GNU Lesser General Public License
// along with the go-ethereum library. If not, see <http://www.gnu.org/licenses/>.

// Package discover implements the Node Discovery Protocol.
//
// The Node Discovery protocol provides a way to find RLPx nodes that
// can be connected to. It uses a Kademlia-like protocol to maintain a
// distributed database of the IDs and endpoints of all listening
// nodes.
package discover

import (
	crand "crypto/rand"
	"encoding/binary"
	"fmt"
	mrand "math/rand"
	"net"
	"sort"
	"sync"
	"time"

	"github.com/ethereum/go-ethereum/common"
	"github.com/ethereum/go-ethereum/common/gopool"
	"github.com/ethereum/go-ethereum/log"
	"github.com/ethereum/go-ethereum/metrics"
	"github.com/ethereum/go-ethereum/p2p/enode"
	"github.com/ethereum/go-ethereum/p2p/netutil"
)

const (
	alpha              = 3   // Kademlia concurrency factor
	bucketSize         = 16  // Kademlia bucket size
	bootNodeBucketSize = 256 // Bigger bucket size for boot nodes
	maxReplacements    = 10  // Size of per-bucket replacement list

	// We keep buckets for the upper 1/15 of distances because
	// it's very unlikely we'll ever encounter a node that's closer.
	hashBits          = len(common.Hash{}) * 8
	nBuckets          = hashBits / 15       // Number of buckets
	bucketMinDistance = hashBits - nBuckets // Log distance of closest bucket

	// IP address limits.
	bucketIPLimit, bucketSubnet = 2, 24 // at most 2 addresses from the same /24
	tableIPLimit, tableSubnet   = 10, 24

	copyNodesInterval = 30 * time.Second
	seedMinTableTime  = 5 * time.Minute
	seedCount         = 30
	seedMaxAge        = 5 * 24 * time.Hour
)

// Table is the 'node table', a Kademlia-like index of neighbor nodes. The table keeps
// itself up-to-date by verifying the liveness of neighbors and requesting their node
// records when announcements of a new record version are received.
type Table struct {
	mutex      sync.Mutex        // protects buckets, bucket content, nursery, rand
	buckets    [nBuckets]*bucket // index of known nodes by distance
	bucketSize int               // size of bucket
	nursery    []*node           // bootstrap nodes
	rand       *mrand.Rand       // source of randomness, periodically reseeded
	ips        netutil.DistinctNetSet

	db  *enode.DB // database of known nodes
	net transport
	cfg Config
	log log.Logger

	// loop channels
	refreshReq chan chan struct{}
	initDone   chan struct{}
	closeReq   chan struct{}
	closed     chan struct{}

	enrFilter NodeFilterFunc

	nodeAddedHook   func(*bucket, *node)
	nodeRemovedHook func(*bucket, *node)
}

// transport is implemented by the UDP transports.
type transport interface {
	Self() *enode.Node
	RequestENR(*enode.Node) (*enode.Node, error)
	lookupRandom() []*enode.Node
	lookupSelf() []*enode.Node
	ping(*enode.Node) (seq uint64, err error)
}

// bucket contains nodes, ordered by their last activity. the entry
// that was most recently active is the first element in entries.
type bucket struct {
	entries      []*node // live entries, sorted by time of last contact
	replacements []*node // recently seen nodes to be used if revalidation fails
	ips          netutil.DistinctNetSet
	index        int
}

<<<<<<< HEAD
func newTable(t transport, db *enode.DB, cfg Config, filter NodeFilterFunc) (*Table, error) {
	cfg = cfg.withDefaults()
=======
func newTable(t transport, db *enode.DB, bootnodes []*enode.Node, log log.Logger, filter NodeFilterFunc, bootnode bool) (*Table, error) {
>>>>>>> c035b0c8
	tab := &Table{
		net:        t,
		db:         db,
		cfg:        cfg,
		log:        cfg.Log,
		refreshReq: make(chan chan struct{}),
		initDone:   make(chan struct{}),
		closeReq:   make(chan struct{}),
		closed:     make(chan struct{}),
		rand:       mrand.New(mrand.NewSource(0)),
		ips:        netutil.DistinctNetSet{Subnet: tableSubnet, Limit: tableIPLimit},
		enrFilter:  filter,
		bucketSize: bucketSize,
	}
	if bootnode {
		tab.bucketSize = bootNodeBucketSize
	}
	if err := tab.setFallbackNodes(cfg.Bootnodes); err != nil {
		return nil, err
	}
	for i := range tab.buckets {
		tab.buckets[i] = &bucket{
			index: i,
			ips:   netutil.DistinctNetSet{Subnet: bucketSubnet, Limit: bucketIPLimit},
		}
	}
	tab.seedRand()
	tab.loadSeedNodes()

	return tab, nil
}

func newMeteredTable(t transport, db *enode.DB, cfg Config, filter NodeFilterFunc) (*Table, error) {
	tab, err := newTable(t, db, cfg, filter)
	if err != nil {
		return nil, err
	}
	if metrics.Enabled {
		tab.nodeAddedHook = func(b *bucket, n *node) {
			bucketsCounter[b.index].Inc(1)
		}
		tab.nodeRemovedHook = func(b *bucket, n *node) {
			bucketsCounter[b.index].Dec(1)
		}
	}
	return tab, nil
}

// Nodes returns all nodes contained in the table.
func (tab *Table) Nodes() []*enode.Node {
	if !tab.isInitDone() {
		return nil
	}

	tab.mutex.Lock()
	defer tab.mutex.Unlock()

	var nodes []*enode.Node
	for _, b := range &tab.buckets {
		for _, n := range b.entries {
			nodes = append(nodes, unwrapNode(n))
		}
	}
	return nodes
}

func (tab *Table) self() *enode.Node {
	return tab.net.Self()
}

func (tab *Table) seedRand() {
	var b [8]byte
	crand.Read(b[:])

	tab.mutex.Lock()
	tab.rand.Seed(int64(binary.BigEndian.Uint64(b[:])))
	tab.mutex.Unlock()
}

// getNode returns the node with the given ID or nil if it isn't in the table.
func (tab *Table) getNode(id enode.ID) *enode.Node {
	tab.mutex.Lock()
	defer tab.mutex.Unlock()

	b := tab.bucket(id)
	for _, e := range b.entries {
		if e.ID() == id {
			return unwrapNode(e)
		}
	}
	return nil
}

// close terminates the network listener and flushes the node database.
func (tab *Table) close() {
	close(tab.closeReq)
	<-tab.closed
}

// setFallbackNodes sets the initial points of contact. These nodes
// are used to connect to the network if the table is empty and there
// are no known nodes in the database.
func (tab *Table) setFallbackNodes(nodes []*enode.Node) error {
	nursery := make([]*node, 0, len(nodes))
	for _, n := range nodes {
		if err := n.ValidateComplete(); err != nil {
			return fmt.Errorf("bad bootstrap node %q: %v", n, err)
		}
		if tab.cfg.NetRestrict != nil && !tab.cfg.NetRestrict.Contains(n.IP()) {
			tab.log.Error("Bootstrap node filtered by netrestrict", "id", n.ID(), "ip", n.IP())
			continue
		}
		nursery = append(nursery, wrapNode(n))
	}
	tab.nursery = nursery
	return nil
}

// isInitDone returns whether the table's initial seeding procedure has completed.
func (tab *Table) isInitDone() bool {
	select {
	case <-tab.initDone:
		return true
	default:
		return false
	}
}

func (tab *Table) refresh() <-chan struct{} {
	done := make(chan struct{})
	select {
	case tab.refreshReq <- done:
	case <-tab.closeReq:
		close(done)
	}
	return done
}

// loop schedules runs of doRefresh, doRevalidate and copyLiveNodes.
func (tab *Table) loop() {
	var (
		revalidate     = time.NewTimer(tab.nextRevalidateTime())
		refresh        = time.NewTimer(tab.nextRefreshTime())
		copyNodes      = time.NewTicker(copyNodesInterval)
		refreshDone    = make(chan struct{})           // where doRefresh reports completion
		revalidateDone chan struct{}                   // where doRevalidate reports completion
		waiting        = []chan struct{}{tab.initDone} // holds waiting callers while doRefresh runs
	)
	defer refresh.Stop()
	defer revalidate.Stop()
	defer copyNodes.Stop()

	// Start initial refresh.
	gopool.Submit(func() {
		tab.doRefresh(refreshDone)
	})
loop:
	for {
		select {
		case <-refresh.C:
			tab.seedRand()
			if refreshDone == nil {
				refreshDone = make(chan struct{})
				gopool.Submit(func() {
					tab.doRefresh(refreshDone)
				})
			}
		case req := <-tab.refreshReq:
			waiting = append(waiting, req)
			if refreshDone == nil {
				refreshDone = make(chan struct{})
				gopool.Submit(
					func() {
						tab.doRefresh(refreshDone)
					})
			}
		case <-refreshDone:
			for _, ch := range waiting {
				close(ch)
			}
			waiting, refreshDone = nil, nil
			refresh.Reset(tab.nextRefreshTime())
		case <-revalidate.C:
			revalidateDone = make(chan struct{})
			gopool.Submit(func() {
				tab.doRevalidate(revalidateDone)
			})
		case <-revalidateDone:
			revalidate.Reset(tab.nextRevalidateTime())
			revalidateDone = nil
		case <-copyNodes.C:
			gopool.Submit(func() {
				tab.copyLiveNodes()
			})

		case <-tab.closeReq:
			break loop
		}
	}

	if refreshDone != nil {
		<-refreshDone
	}
	for _, ch := range waiting {
		close(ch)
	}
	if revalidateDone != nil {
		<-revalidateDone
	}
	close(tab.closed)
}

// doRefresh performs a lookup for a random target to keep buckets full. seed nodes are
// inserted if the table is empty (initial bootstrap or discarded faulty peers).
func (tab *Table) doRefresh(done chan struct{}) {
	defer close(done)

	// Load nodes from the database and insert
	// them. This should yield a few previously seen nodes that are
	// (hopefully) still alive.
	tab.loadSeedNodes()

	// Run self lookup to discover new neighbor nodes.
	tab.net.lookupSelf()

	// The Kademlia paper specifies that the bucket refresh should
	// perform a lookup in the least recently used bucket. We cannot
	// adhere to this because the findnode target is a 512bit value
	// (not hash-sized) and it is not easily possible to generate a
	// sha3 preimage that falls into a chosen bucket.
	// We perform a few lookups with a random target instead.
	for i := 0; i < 3; i++ {
		tab.net.lookupRandom()
	}
}

func (tab *Table) loadSeedNodes() {
	seeds := wrapNodes(tab.db.QuerySeeds(seedCount, seedMaxAge))
	seeds = append(seeds, tab.nursery...)
	for i := range seeds {
		seed := seeds[i]
		age := log.Lazy{Fn: func() interface{} { return time.Since(tab.db.LastPongReceived(seed.ID(), seed.IP())) }}
		tab.log.Trace("Found seed node in database", "id", seed.ID(), "addr", seed.addr(), "age", age)
		tab.addSeenNode(seed)
	}
}

// doRevalidate checks that the last node in a random bucket is still live and replaces or
// deletes the node if it isn't.
func (tab *Table) doRevalidate(done chan<- struct{}) {
	defer func() { done <- struct{}{} }()

	last, bi := tab.nodeToRevalidate()
	if last == nil {
		// No non-empty bucket found.
		return
	}

	// Ping the selected node and wait for a pong.
	remoteSeq, err := tab.net.ping(unwrapNode(last))

	// Also fetch record if the node replied and returned a higher sequence number.
	if last.Seq() < remoteSeq {
		n, enrErr := tab.net.RequestENR(unwrapNode(last))
		if enrErr != nil {
			tab.log.Debug("ENR request failed", "id", last.ID(), "addr", last.addr(), "err", enrErr)
		} else {
			if tab.enrFilter != nil {
				if !tab.enrFilter(n.Record()) {
					tab.log.Trace("ENR record filter out", "id", last.ID(), "addr", last.addr())
					err = fmt.Errorf("filtered node")
				}
			}
			last = &node{Node: *n, addedAt: last.addedAt, livenessChecks: last.livenessChecks}
		}
	}

	tab.mutex.Lock()
	defer tab.mutex.Unlock()
	b := tab.buckets[bi]
	if err == nil {
		// The node responded, move it to the front.
		last.livenessChecks++
		tab.log.Debug("Revalidated node", "b", bi, "id", last.ID(), "checks", last.livenessChecks)
		tab.bumpInBucket(b, last)
		return
	}
	// No reply received, pick a replacement or delete the node if there aren't
	// any replacements.
	if r := tab.replace(b, last); r != nil {
		tab.log.Debug("Replaced dead node", "b", bi, "id", last.ID(), "ip", last.IP(), "checks", last.livenessChecks, "r", r.ID(), "rip", r.IP())
	} else {
		tab.log.Debug("Removed dead node", "b", bi, "id", last.ID(), "ip", last.IP(), "checks", last.livenessChecks)
	}
}

// nodeToRevalidate returns the last node in a random, non-empty bucket.
func (tab *Table) nodeToRevalidate() (n *node, bi int) {
	tab.mutex.Lock()
	defer tab.mutex.Unlock()

	for _, bi = range tab.rand.Perm(len(tab.buckets)) {
		b := tab.buckets[bi]
		if len(b.entries) > 0 {
			last := b.entries[len(b.entries)-1]
			return last, bi
		}
	}
	return nil, 0
}

func (tab *Table) nextRevalidateTime() time.Duration {
	tab.mutex.Lock()
	defer tab.mutex.Unlock()

	return time.Duration(tab.rand.Int63n(int64(tab.cfg.PingInterval)))
}

func (tab *Table) nextRefreshTime() time.Duration {
	tab.mutex.Lock()
	defer tab.mutex.Unlock()

	half := tab.cfg.RefreshInterval / 2
	return half + time.Duration(tab.rand.Int63n(int64(half)))
}

// copyLiveNodes adds nodes from the table to the database if they have been in the table
// longer than seedMinTableTime.
func (tab *Table) copyLiveNodes() {
	tab.mutex.Lock()
	defer tab.mutex.Unlock()

	now := time.Now()
	for _, b := range &tab.buckets {
		for _, n := range b.entries {
			if n.livenessChecks > 0 && now.Sub(n.addedAt) >= seedMinTableTime {
				tab.db.UpdateNode(unwrapNode(n))
			}
		}
	}
}

// findnodeByID returns the n nodes in the table that are closest to the given id.
// This is used by the FINDNODE/v4 handler.
//
// The preferLive parameter says whether the caller wants liveness-checked results. If
// preferLive is true and the table contains any verified nodes, the result will not
// contain unverified nodes. However, if there are no verified nodes at all, the result
// will contain unverified nodes.
func (tab *Table) findnodeByID(target enode.ID, nresults int, preferLive bool) *nodesByDistance {
	tab.mutex.Lock()
	defer tab.mutex.Unlock()

	// Scan all buckets. There might be a better way to do this, but there aren't that many
	// buckets, so this solution should be fine. The worst-case complexity of this loop
	// is O(tab.len() * nresults).
	nodes := &nodesByDistance{target: target}
	liveNodes := &nodesByDistance{target: target}
	for _, b := range &tab.buckets {
		for _, n := range b.entries {
			nodes.push(n, nresults)
			if preferLive && n.livenessChecks > 0 {
				liveNodes.push(n, nresults)
			}
		}
	}

	if preferLive && len(liveNodes.entries) > 0 {
		return liveNodes
	}
	return nodes
}

// len returns the number of nodes in the table.
func (tab *Table) len() (n int) {
	tab.mutex.Lock()
	defer tab.mutex.Unlock()

	for _, b := range &tab.buckets {
		n += len(b.entries)
	}
	return n
}

// bucketLen returns the number of nodes in the bucket for the given ID.
func (tab *Table) bucketLen(id enode.ID) int {
	tab.mutex.Lock()
	defer tab.mutex.Unlock()

	return len(tab.bucket(id).entries)
}

// bucket returns the bucket for the given node ID hash.
func (tab *Table) bucket(id enode.ID) *bucket {
	d := enode.LogDist(tab.self().ID(), id)
	return tab.bucketAtDistance(d)
}

func (tab *Table) bucketAtDistance(d int) *bucket {
	if d <= bucketMinDistance {
		return tab.buckets[0]
	}
	return tab.buckets[d-bucketMinDistance-1]
}

// addSeenNode adds a node which may or may not be live to the end of a bucket. If the
// bucket has space available, adding the node succeeds immediately. Otherwise, the node is
// added to the replacements list.
//
// The caller must not hold tab.mutex.
func (tab *Table) addSeenNode(n *node) {
	gopool.Submit(func() {
		tab.addSeenNodeSync(n)
	})
}

func (tab *Table) addSeenNodeSync(n *node) {
	if n.ID() == tab.self().ID() {
		return
	}

	if tab.filterNode(n) {
		return
	}

	tab.mutex.Lock()
	defer tab.mutex.Unlock()
	b := tab.bucket(n.ID())
	if contains(b.entries, n.ID()) {
		// Already in bucket, don't add.
		return
	}
	if len(b.entries) >= tab.bucketSize {
		// Bucket full, maybe add as replacement.
		tab.addReplacement(b, n)
		return
	}
	if !tab.addIP(b, n.IP()) {
		// Can't add: IP limit reached.
		return
	}

	// Add to end of bucket:
	b.entries = append(b.entries, n)
	b.replacements = deleteNode(b.replacements, n)
	n.addedAt = time.Now()

	if tab.nodeAddedHook != nil {
		tab.nodeAddedHook(b, n)
	}
}

func (tab *Table) filterNode(n *node) bool {
	if tab.enrFilter == nil {
		return false
	}
	if node, err := tab.net.RequestENR(unwrapNode(n)); err != nil {
		tab.log.Debug("ENR request failed", "id", n.ID(), "addr", n.addr(), "err", err)
		return false
	} else if !tab.enrFilter(node.Record()) {
		tab.log.Trace("ENR record filter out", "id", n.ID(), "addr", n.addr())
		return true
	}
	return false
}

// addVerifiedNode adds a node whose existence has been verified recently to the front of a
// bucket. If the node is already in the bucket, it is moved to the front. If the bucket
// has no space, the node is added to the replacements list.
//
// There is an additional safety measure: if the table is still initializing the node
// is not added. This prevents an attack where the table could be filled by just sending
// ping repeatedly.
//
// The caller must not hold tab.mutex.

func (tab *Table) addVerifiedNode(n *node) {
	gopool.Submit(func() {
		tab.addVerifiedNodeSync(n)
	})
}

func (tab *Table) addVerifiedNodeSync(n *node) {
	if !tab.isInitDone() {
		return
	}
	if n.ID() == tab.self().ID() {
		return
	}
	if tab.filterNode(n) {
		return
	}
	tab.mutex.Lock()
	defer tab.mutex.Unlock()
	b := tab.bucket(n.ID())
	if tab.bumpInBucket(b, n) {
		// Already in bucket, moved to front.
		return
	}
	if len(b.entries) >= tab.bucketSize {
		// Bucket full, maybe add as replacement.
		tab.addReplacement(b, n)
		return
	}
	if !tab.addIP(b, n.IP()) {
		// Can't add: IP limit reached.
		return
	}

	// Add to front of bucket.
	b.entries, _ = pushNode(b.entries, n, tab.bucketSize)
	b.replacements = deleteNode(b.replacements, n)
	n.addedAt = time.Now()

	if tab.nodeAddedHook != nil {
		tab.nodeAddedHook(b, n)
	}
}

// delete removes an entry from the node table. It is used to evacuate dead nodes.
func (tab *Table) delete(node *node) {
	tab.mutex.Lock()
	defer tab.mutex.Unlock()

	tab.deleteInBucket(tab.bucket(node.ID()), node)
}

func (tab *Table) addIP(b *bucket, ip net.IP) bool {
	if len(ip) == 0 {
		return false // Nodes without IP cannot be added.
	}
	if netutil.IsLAN(ip) {
		return true
	}
	if !tab.ips.Add(ip) {
		tab.log.Debug("IP exceeds table limit", "ip", ip)
		return false
	}
	if !b.ips.Add(ip) {
		tab.log.Debug("IP exceeds bucket limit", "ip", ip)
		tab.ips.Remove(ip)
		return false
	}
	return true
}

func (tab *Table) removeIP(b *bucket, ip net.IP) {
	if netutil.IsLAN(ip) {
		return
	}
	tab.ips.Remove(ip)
	b.ips.Remove(ip)
}

func (tab *Table) addReplacement(b *bucket, n *node) {
	for _, e := range b.replacements {
		if e.ID() == n.ID() {
			return // already in list
		}
	}
	if !tab.addIP(b, n.IP()) {
		return
	}
	var removed *node
	b.replacements, removed = pushNode(b.replacements, n, maxReplacements)
	if removed != nil {
		tab.removeIP(b, removed.IP())
	}
}

// replace removes n from the replacement list and replaces 'last' with it if it is the
// last entry in the bucket. If 'last' isn't the last entry, it has either been replaced
// with someone else or became active.
func (tab *Table) replace(b *bucket, last *node) *node {
	if len(b.entries) == 0 || b.entries[len(b.entries)-1].ID() != last.ID() {
		// Entry has moved, don't replace it.
		return nil
	}
	// Still the last entry.
	if len(b.replacements) == 0 {
		tab.deleteInBucket(b, last)
		return nil
	}
	r := b.replacements[tab.rand.Intn(len(b.replacements))]
	b.replacements = deleteNode(b.replacements, r)
	b.entries[len(b.entries)-1] = r
	tab.removeIP(b, last.IP())
	return r
}

// bumpInBucket moves the given node to the front of the bucket entry list
// if it is contained in that list.
func (tab *Table) bumpInBucket(b *bucket, n *node) bool {
	for i := range b.entries {
		if b.entries[i].ID() == n.ID() {
			if !n.IP().Equal(b.entries[i].IP()) {
				// Endpoint has changed, ensure that the new IP fits into table limits.
				tab.removeIP(b, b.entries[i].IP())
				if !tab.addIP(b, n.IP()) {
					// It doesn't, put the previous one back.
					tab.addIP(b, b.entries[i].IP())
					return false
				}
			}
			// Move it to the front.
			copy(b.entries[1:], b.entries[:i])
			b.entries[0] = n
			return true
		}
	}
	return false
}

func (tab *Table) deleteInBucket(b *bucket, n *node) {
	// Check if the node is actually in the bucket so the removed hook
	// isn't called multiple times for the same node.
	if !contains(b.entries, n.ID()) {
		return
	}
	b.entries = deleteNode(b.entries, n)
	tab.removeIP(b, n.IP())
	if tab.nodeRemovedHook != nil {
		tab.nodeRemovedHook(b, n)
	}
}

func contains(ns []*node, id enode.ID) bool {
	for _, n := range ns {
		if n.ID() == id {
			return true
		}
	}
	return false
}

// pushNode adds n to the front of list, keeping at most max items.
func pushNode(list []*node, n *node, max int) ([]*node, *node) {
	if len(list) < max {
		list = append(list, nil)
	}
	removed := list[len(list)-1]
	copy(list[1:], list)
	list[0] = n
	return list, removed
}

// deleteNode removes n from list.
func deleteNode(list []*node, n *node) []*node {
	for i := range list {
		if list[i].ID() == n.ID() {
			return append(list[:i], list[i+1:]...)
		}
	}
	return list
}

// nodesByDistance is a list of nodes, ordered by distance to target.
type nodesByDistance struct {
	entries []*node
	target  enode.ID
}

// push adds the given node to the list, keeping the total size below maxElems.
func (h *nodesByDistance) push(n *node, maxElems int) {
	ix := sort.Search(len(h.entries), func(i int) bool {
		return enode.DistCmp(h.target, h.entries[i].ID(), n.ID()) > 0
	})

	end := len(h.entries)
	if len(h.entries) < maxElems {
		h.entries = append(h.entries, n)
	}
	if ix < end {
		// Slide existing entries down to make room.
		// This will overwrite the entry we just appended.
		copy(h.entries[ix+1:], h.entries[ix:])
		h.entries[ix] = n
	}
}<|MERGE_RESOLUTION|>--- conflicted
+++ resolved
@@ -108,12 +108,8 @@
 	index        int
 }
 
-<<<<<<< HEAD
 func newTable(t transport, db *enode.DB, cfg Config, filter NodeFilterFunc) (*Table, error) {
 	cfg = cfg.withDefaults()
-=======
-func newTable(t transport, db *enode.DB, bootnodes []*enode.Node, log log.Logger, filter NodeFilterFunc, bootnode bool) (*Table, error) {
->>>>>>> c035b0c8
 	tab := &Table{
 		net:        t,
 		db:         db,
@@ -128,7 +124,7 @@
 		enrFilter:  filter,
 		bucketSize: bucketSize,
 	}
-	if bootnode {
+	if cfg.IsBootnode {
 		tab.bucketSize = bootNodeBucketSize
 	}
 	if err := tab.setFallbackNodes(cfg.Bootnodes); err != nil {
