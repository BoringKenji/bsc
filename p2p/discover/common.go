// Copyright 2019 The go-ethereum Authors
// This file is part of the go-ethereum library.
//
// The go-ethereum library is free software: you can redistribute it and/or modify
// it under the terms of the GNU Lesser General Public License as published by
// the Free Software Foundation, either version 3 of the License, or
// (at your option) any later version.
//
// The go-ethereum library is distributed in the hope that it will be useful,
// but WITHOUT ANY WARRANTY; without even the implied warranty of
// MERCHANTABILITY or FITNESS FOR A PARTICULAR PURPOSE. See the
// GNU Lesser General Public License for more details.
//
// You should have received a copy of the GNU Lesser General Public License
// along with the go-ethereum library. If not, see <http://www.gnu.org/licenses/>.

package discover

import (
	"crypto/ecdsa"
	"fmt"
	"net"
	"time"

	"github.com/ethereum/go-ethereum/common/mclock"
	"github.com/ethereum/go-ethereum/core/forkid"
	"github.com/ethereum/go-ethereum/log"
	"github.com/ethereum/go-ethereum/p2p/enode"
	"github.com/ethereum/go-ethereum/p2p/enr"
	"github.com/ethereum/go-ethereum/p2p/netutil"
	"github.com/ethereum/go-ethereum/params"
	"github.com/ethereum/go-ethereum/rlp"
)

// UDPConn is a network connection on which discovery can operate.
type UDPConn interface {
	ReadFromUDP(b []byte) (n int, addr *net.UDPAddr, err error)
	WriteToUDP(b []byte, addr *net.UDPAddr) (n int, err error)
	Close() error
	LocalAddr() net.Addr
}

type NodeFilterFunc func(*enr.Record) bool

func ParseEthFilter(chain string) (NodeFilterFunc, error) {
	var filter forkid.Filter
	switch chain {
	case "bsc":
		filter = forkid.NewStaticFilter(params.BSCChainConfig, params.BSCGenesisHash)
	case "chapel":
		filter = forkid.NewStaticFilter(params.ChapelChainConfig, params.ChapelGenesisHash)
	case "rialto":
		filter = forkid.NewStaticFilter(params.RialtoChainConfig, params.RialtoGenesisHash)
	default:
		return nil, fmt.Errorf("unknown network %q", chain)
	}

	f := func(r *enr.Record) bool {
		var eth struct {
			ForkID forkid.ID
			Tail   []rlp.RawValue `rlp:"tail"`
		}
		if r.Load(enr.WithEntry("eth", &eth)) != nil {
			return false
		}
		return filter(eth.ForkID) == nil
	}
	return f, nil
}

// Config holds settings for the discovery listener.
type Config struct {
	// These settings are required and configure the UDP listener:
	PrivateKey *ecdsa.PrivateKey

	// All remaining settings are optional.

	// Packet handling configuration:
	NetRestrict *netutil.Netlist  // list of allowed IP networks
	Unhandled   chan<- ReadPacket // unhandled packets are sent on this channel

	// Node table configuration:
	Bootnodes       []*enode.Node // list of bootstrap nodes
	PingInterval    time.Duration // speed of node liveness check
	RefreshInterval time.Duration // used in bucket refresh

	// The options below are useful in very specific cases, like in unit tests.
	V5ProtocolID *[6]byte

	FilterFunction NodeFilterFunc     // function for filtering ENR entries
	Log            log.Logger         // if set, log messages go here
	ValidSchemes   enr.IdentityScheme // allowed identity schemes
	Clock          mclock.Clock
<<<<<<< HEAD
=======
	FilterFunction NodeFilterFunc // function for filtering ENR entries
	IsBootnode     bool           // defines if it's bootnode
>>>>>>> c035b0c8
}

func (cfg Config) withDefaults() Config {
	// Node table configuration:
	if cfg.PingInterval == 0 {
		cfg.PingInterval = 10 * time.Second
	}
	if cfg.RefreshInterval == 0 {
		cfg.RefreshInterval = 30 * time.Minute
	}

	// Debug/test settings:
	if cfg.Log == nil {
		cfg.Log = log.Root()
	}
	if cfg.ValidSchemes == nil {
		cfg.ValidSchemes = enode.ValidSchemes
	}
	if cfg.Clock == nil {
		cfg.Clock = mclock.System{}
	}
	return cfg
}

// ListenUDP starts listening for discovery packets on the given UDP socket.
func ListenUDP(c UDPConn, ln *enode.LocalNode, cfg Config) (*UDPv4, error) {
	return ListenV4(c, ln, cfg)
}

// ReadPacket is a packet that couldn't be handled. Those packets are sent to the unhandled
// channel if configured.
type ReadPacket struct {
	Data []byte
	Addr *net.UDPAddr
}

func min(x, y int) int {
	if x > y {
		return y
	}
	return x
}<|MERGE_RESOLUTION|>--- conflicted
+++ resolved
@@ -91,11 +91,7 @@
 	Log            log.Logger         // if set, log messages go here
 	ValidSchemes   enr.IdentityScheme // allowed identity schemes
 	Clock          mclock.Clock
-<<<<<<< HEAD
-=======
-	FilterFunction NodeFilterFunc // function for filtering ENR entries
-	IsBootnode     bool           // defines if it's bootnode
->>>>>>> c035b0c8
+	IsBootnode     bool // defines if it's bootnode
 }
 
 func (cfg Config) withDefaults() Config {
