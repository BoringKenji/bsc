// Copyright 2015 The go-ethereum Authors
// This file is part of the go-ethereum library.
//
// The go-ethereum library is free software: you can redistribute it and/or modify
// it under the terms of the GNU Lesser General Public License as published by
// the Free Software Foundation, either version 3 of the License, or
// (at your option) any later version.
//
// The go-ethereum library is distributed in the hope that it will be useful,
// but WITHOUT ANY WARRANTY; without even the implied warranty of
// MERCHANTABILITY or FITNESS FOR A PARTICULAR PURPOSE. See the
// GNU Lesser General Public License for more details.
//
// You should have received a copy of the GNU Lesser General Public License
// along with the go-ethereum library. If not, see <http://www.gnu.org/licenses/>.

package miner

import (
	"errors"
	"fmt"
	"math/big"
	"sync"
	"sync/atomic"
	"time"

	"github.com/ethereum/go-ethereum/common"
	"github.com/ethereum/go-ethereum/consensus"
	"github.com/ethereum/go-ethereum/consensus/misc/eip1559"
	"github.com/ethereum/go-ethereum/consensus/misc/eip4844"
	"github.com/ethereum/go-ethereum/consensus/parlia"
	"github.com/ethereum/go-ethereum/core"
	"github.com/ethereum/go-ethereum/core/state"
	"github.com/ethereum/go-ethereum/core/systemcontracts"
	"github.com/ethereum/go-ethereum/core/txpool"
	"github.com/ethereum/go-ethereum/core/types"
	"github.com/ethereum/go-ethereum/core/vm"
	"github.com/ethereum/go-ethereum/event"
	"github.com/ethereum/go-ethereum/log"
	"github.com/ethereum/go-ethereum/metrics"
	"github.com/ethereum/go-ethereum/params"
	"github.com/ethereum/go-ethereum/trie"
<<<<<<< HEAD
	lru "github.com/hashicorp/golang-lru"
=======
>>>>>>> 2bd6bd01
	"github.com/holiman/uint256"
)

const (
	// resultQueueSize is the size of channel listening to sealing result.
	resultQueueSize = 10

	// txChanSize is the size of channel listening to NewTxsEvent.
	// The number is referenced from the size of tx pool.
	txChanSize = 4096

	// chainHeadChanSize is the size of channel listening to ChainHeadEvent.
	chainHeadChanSize = 10

	// minRecommitInterval is the minimal time interval to recreate the sealing block with
	// any newly arrived transactions.
	minRecommitInterval = 1 * time.Second

	// staleThreshold is the maximum depth of the acceptable stale block.
	staleThreshold = 11

	// the current 4 mining loops could have asynchronous risk of mining block with
	// save height, keep recently mined blocks to avoid double sign for safety,
	recentMinedCacheLimit = 20
)

var (
	writeBlockTimer    = metrics.NewRegisteredTimer("worker/writeblock", nil)
	finalizeBlockTimer = metrics.NewRegisteredTimer("worker/finalizeblock", nil)

	errBlockInterruptedByNewHead  = errors.New("new head arrived while building block")
	errBlockInterruptedByRecommit = errors.New("recommit interrupt while building block")
	errBlockInterruptedByTimeout  = errors.New("timeout while building block")
	errBlockInterruptedByOutOfGas = errors.New("out of gas while building block")
)

// environment is the worker's current environment and holds all
// information of the sealing block generation.
type environment struct {
	signer   types.Signer
	state    *state.StateDB // apply state changes here
	tcount   int            // tx count in cycle
	gasPool  *core.GasPool  // available gas used to pack transactions
	coinbase common.Address

	header   *types.Header
	txs      []*types.Transaction
	receipts []*types.Receipt
	sidecars []*types.BlobTxSidecar
	blobs    int
}

// copy creates a deep copy of environment.
func (env *environment) copy() *environment {
	cpy := &environment{
		signer:   env.signer,
		state:    env.state.Copy(),
		tcount:   env.tcount,
		coinbase: env.coinbase,
		header:   types.CopyHeader(env.header),
		receipts: copyReceipts(env.receipts),
	}
	if env.gasPool != nil {
		gasPool := *env.gasPool
		cpy.gasPool = &gasPool
	}
	cpy.txs = make([]*types.Transaction, len(env.txs))
	copy(cpy.txs, env.txs)

	cpy.sidecars = make([]*types.BlobTxSidecar, len(env.sidecars))
	copy(cpy.sidecars, env.sidecars)

	return cpy
}

// discard terminates the background prefetcher go-routine. It should
// always be called for all created environment instances otherwise
// the go-routine leak can happen.
func (env *environment) discard() {
	if env.state == nil {
		return
	}
	env.state.StopPrefetcher()
}

// task contains all information for consensus engine sealing and result submitting.
type task struct {
	receipts  []*types.Receipt
	state     *state.StateDB
	block     *types.Block
	createdAt time.Time
}

const (
	commitInterruptNone int32 = iota
	commitInterruptNewHead
	commitInterruptResubmit
	commitInterruptTimeout
	commitInterruptOutOfGas
)

// newWorkReq represents a request for new sealing work submitting with relative interrupt notifier.
type newWorkReq struct {
	interruptCh chan int32
	timestamp   int64
}

// newPayloadResult is the result of payload generation.
type newPayloadResult struct {
	err      error
	block    *types.Block
	fees     *big.Int               // total block fees
	sidecars []*types.BlobTxSidecar // collected blobs of blob transactions
}

// getWorkReq represents a request for getting a new sealing work with provided parameters.
type getWorkReq struct {
	params *generateParams
	result chan *newPayloadResult // non-blocking channel
}

// worker is the main object which takes care of submitting new work to consensus engine
// and gathering the sealing result.
type worker struct {
	prefetcher  core.Prefetcher
	config      *Config
	chainConfig *params.ChainConfig
	engine      consensus.Engine
	eth         Backend
	chain       *core.BlockChain

	// Feeds
	pendingLogsFeed event.Feed

	// Subscriptions
	mux          *event.TypeMux
	chainHeadCh  chan core.ChainHeadEvent
	chainHeadSub event.Subscription

	// Channels
	newWorkCh          chan *newWorkReq
	getWorkCh          chan *getWorkReq
	taskCh             chan *task
	resultCh           chan *types.Block
	startCh            chan struct{}
	exitCh             chan struct{}
	resubmitIntervalCh chan time.Duration

	wg sync.WaitGroup

	current *environment // An environment for current running cycle.

	mu       sync.RWMutex // The lock used to protect the coinbase and extra fields
	coinbase common.Address
	extra    []byte
	tip      *uint256.Int // Minimum tip needed for non-local transaction to include them

	pendingMu    sync.RWMutex
	pendingTasks map[common.Hash]*task

	snapshotMu       sync.RWMutex // The lock used to protect the snapshots below
	snapshotBlock    *types.Block
	snapshotReceipts types.Receipts
	snapshotState    *state.StateDB

	// atomic status counters
	running atomic.Bool // The indicator whether the consensus engine is running or not.
	syncing atomic.Bool // The indicator whether the node is still syncing.

	// newpayloadTimeout is the maximum timeout allowance for creating payload.
	// The default value is 2 seconds but node operator can set it to arbitrary
	// large value. A large timeout allowance may cause Geth to fail creating
	// a non-empty payload within the specified time and eventually miss the slot
	// in case there are some computation expensive transactions in txpool.
	newpayloadTimeout time.Duration

	// recommit is the time interval to re-create sealing work or to re-build
	// payload in proof-of-stake stage.
	recommit time.Duration

	// External functions
	isLocalBlock func(header *types.Header) bool // Function used to determine whether the specified block is mined by local miner.

	// Test hooks
	newTaskHook       func(*task)                        // Method to call upon receiving a new sealing task.
	skipSealHook      func(*task) bool                   // Method to decide whether skipping the sealing.
	fullTaskHook      func()                             // Method to call before pushing the full sealing task.
	resubmitHook      func(time.Duration, time.Duration) // Method to call upon updating resubmitting interval.
	recentMinedBlocks *lru.Cache
}

func newWorker(config *Config, chainConfig *params.ChainConfig, engine consensus.Engine, eth Backend, mux *event.TypeMux, isLocalBlock func(header *types.Header) bool, init bool) *worker {
	recentMinedBlocks, _ := lru.New(recentMinedCacheLimit)
	worker := &worker{
		prefetcher:         core.NewStatePrefetcher(chainConfig, eth.BlockChain(), engine),
		config:             config,
		chainConfig:        chainConfig,
		engine:             engine,
		eth:                eth,
		chain:              eth.BlockChain(),
		mux:                mux,
		isLocalBlock:       isLocalBlock,
		coinbase:           config.Etherbase,
		extra:              config.ExtraData,
		tip:                uint256.MustFromBig(config.GasPrice),
		pendingTasks:       make(map[common.Hash]*task),
		chainHeadCh:        make(chan core.ChainHeadEvent, chainHeadChanSize),
		newWorkCh:          make(chan *newWorkReq),
		getWorkCh:          make(chan *getWorkReq),
		taskCh:             make(chan *task),
		resultCh:           make(chan *types.Block, resultQueueSize),
		startCh:            make(chan struct{}, 1),
		exitCh:             make(chan struct{}),
		resubmitIntervalCh: make(chan time.Duration),
		recentMinedBlocks:  recentMinedBlocks,
	}
	// Subscribe events for blockchain
	worker.chainHeadSub = eth.BlockChain().SubscribeChainHeadEvent(worker.chainHeadCh)

	// Sanitize recommit interval if the user-specified one is too short.
	recommit := worker.config.Recommit
	if recommit < minRecommitInterval {
		log.Warn("Sanitizing miner recommit interval", "provided", recommit, "updated", minRecommitInterval)
		recommit = minRecommitInterval
	}
	worker.recommit = recommit

	// Sanitize the timeout config for creating payload.
	newpayloadTimeout := worker.config.NewPayloadTimeout
	if newpayloadTimeout == 0 {
		// log.Warn("Sanitizing new payload timeout to default", "provided", newpayloadTimeout, "updated", DefaultConfig.NewPayloadTimeout)
		newpayloadTimeout = DefaultConfig.NewPayloadTimeout
	}
	if newpayloadTimeout < time.Millisecond*100 {
		log.Warn("Low payload timeout may cause high amount of non-full blocks", "provided", newpayloadTimeout, "default", DefaultConfig.NewPayloadTimeout)
	}
	worker.newpayloadTimeout = newpayloadTimeout

	worker.wg.Add(4)
	go worker.mainLoop()
	go worker.newWorkLoop(recommit)
	go worker.resultLoop()
	go worker.taskLoop()

	// Submit first work to initialize pending state.
	if init {
		worker.startCh <- struct{}{}
	}
	return worker
}

// setEtherbase sets the etherbase used to initialize the block coinbase field.
func (w *worker) setEtherbase(addr common.Address) {
	w.mu.Lock()
	defer w.mu.Unlock()
	w.coinbase = addr
}

// etherbase retrieves the configured etherbase address.
func (w *worker) etherbase() common.Address {
	w.mu.RLock()
	defer w.mu.RUnlock()
	return w.coinbase
}

func (w *worker) setGasCeil(ceil uint64) {
	w.mu.Lock()
	defer w.mu.Unlock()
	w.config.GasCeil = ceil
}

// setExtra sets the content used to initialize the block extra field.
func (w *worker) setExtra(extra []byte) {
	w.mu.Lock()
	defer w.mu.Unlock()
	w.extra = extra
}

// setGasTip sets the minimum miner tip needed to include a non-local transaction.
func (w *worker) setGasTip(tip *big.Int) {
	w.mu.Lock()
	defer w.mu.Unlock()
	w.tip = uint256.MustFromBig(tip)
}

// setRecommitInterval updates the interval for miner sealing work recommitting.
func (w *worker) setRecommitInterval(interval time.Duration) {
	select {
	case w.resubmitIntervalCh <- interval:
	case <-w.exitCh:
	}
}

// pending returns the pending state and corresponding block. The returned
// values can be nil in case the pending block is not initialized.
func (w *worker) pending() (*types.Block, *state.StateDB) {
	w.snapshotMu.RLock()
	defer w.snapshotMu.RUnlock()
	if w.snapshotState == nil {
		return nil, nil
	}
	return w.snapshotBlock, w.snapshotState.Copy()
}

// pendingBlock returns pending block. The returned block can be nil in case the
// pending block is not initialized.
func (w *worker) pendingBlock() *types.Block {
	w.snapshotMu.RLock()
	defer w.snapshotMu.RUnlock()
	return w.snapshotBlock
}

// pendingBlockAndReceipts returns pending block and corresponding receipts.
// The returned values can be nil in case the pending block is not initialized.
func (w *worker) pendingBlockAndReceipts() (*types.Block, types.Receipts) {
	w.snapshotMu.RLock()
	defer w.snapshotMu.RUnlock()
	return w.snapshotBlock, w.snapshotReceipts
}

// start sets the running status as 1 and triggers new work submitting.
func (w *worker) start() {
	w.running.Store(true)
	w.startCh <- struct{}{}
}

// stop sets the running status as 0.
func (w *worker) stop() {
	w.running.Store(false)
}

// isRunning returns an indicator whether worker is running or not.
func (w *worker) isRunning() bool {
	return w.running.Load()
}

// close terminates all background threads maintained by the worker.
// Note the worker does not support being closed multiple times.
func (w *worker) close() {
	w.running.Store(false)
	close(w.exitCh)
	w.wg.Wait()
}

// newWorkLoop is a standalone goroutine to submit new sealing work upon received events.
func (w *worker) newWorkLoop(recommit time.Duration) {
	defer w.wg.Done()
	var (
		interruptCh chan int32
		minRecommit = recommit // minimal resubmit interval specified by user.
		timestamp   int64      // timestamp for each round of sealing.
	)

	timer := time.NewTimer(0)
	defer timer.Stop()
	<-timer.C // discard the initial tick

	// commit aborts in-flight transaction execution with given signal and resubmits a new one.
	commit := func(reason int32) {
		if interruptCh != nil {
			// each commit work will have its own interruptCh to stop work with a reason
			interruptCh <- reason
			close(interruptCh)
		}
		interruptCh = make(chan int32, 1)
		select {
		case w.newWorkCh <- &newWorkReq{interruptCh: interruptCh, timestamp: timestamp}:
		case <-w.exitCh:
			return
		}
		timer.Reset(recommit)
	}
	// clearPending cleans the stale pending tasks.
	clearPending := func(number uint64) {
		w.pendingMu.Lock()
		for h, t := range w.pendingTasks {
			if t.block.NumberU64()+staleThreshold <= number {
				delete(w.pendingTasks, h)
			}
		}
		w.pendingMu.Unlock()
	}

	for {
		select {
		case <-w.startCh:
			clearPending(w.chain.CurrentBlock().Number.Uint64())
			timestamp = time.Now().Unix()
			commit(commitInterruptNewHead)

		case head := <-w.chainHeadCh:
			if !w.isRunning() {
				continue
			}
			clearPending(head.Block.NumberU64())
			timestamp = time.Now().Unix()
			if p, ok := w.engine.(*parlia.Parlia); ok {
				signedRecent, err := p.SignRecently(w.chain, head.Block)
				if err != nil {
					log.Debug("Not allowed to propose block", "err", err)
					continue
				}
				if signedRecent {
					log.Info("Signed recently, must wait")
					continue
				}
			}
			commit(commitInterruptNewHead)

		case <-timer.C:
			// If sealing is running resubmit a new work cycle periodically to pull in
			// higher priced transactions. Disable this overhead for pending blocks.
			if w.isRunning() && ((w.chainConfig.Clique != nil &&
				w.chainConfig.Clique.Period > 0) || (w.chainConfig.Parlia != nil && w.chainConfig.Parlia.Period > 0)) {
				// Short circuit if no new transaction arrives.
				commit(commitInterruptResubmit)
			}

		case interval := <-w.resubmitIntervalCh:
			// Adjust resubmit interval explicitly by user.
			if interval < minRecommitInterval {
				log.Warn("Sanitizing miner recommit interval", "provided", interval, "updated", minRecommitInterval)
				interval = minRecommitInterval
			}
			log.Info("Miner recommit interval update", "from", minRecommit, "to", interval)
			minRecommit, recommit = interval, interval

			if w.resubmitHook != nil {
				w.resubmitHook(minRecommit, recommit)
			}

		case <-w.exitCh:
			return
		}
	}
}

// mainLoop is responsible for generating and submitting sealing work based on
// the received event. It can support two modes: automatically generate task and
// submit it or return task according to given parameters for various proposes.
func (w *worker) mainLoop() {
	defer w.wg.Done()
	defer w.chainHeadSub.Unsubscribe()
	defer func() {
		if w.current != nil {
			w.current.discard()
		}
	}()

	for {
		select {
		case req := <-w.newWorkCh:
			w.commitWork(req.interruptCh, req.timestamp)

		case req := <-w.getWorkCh:
			req.result <- w.generateWork(req.params)

<<<<<<< HEAD
=======
		case ev := <-w.txsCh:
			// Apply transactions to the pending state if we're not sealing
			//
			// Note all transactions received may not be continuous with transactions
			// already included in the current sealing block. These transactions will
			// be automatically eliminated.
			if !w.isRunning() && w.current != nil {
				// If block is already full, abort
				if gp := w.current.gasPool; gp != nil && gp.Gas() < params.TxGas {
					continue
				}
				txs := make(map[common.Address][]*txpool.LazyTransaction, len(ev.Txs))
				for _, tx := range ev.Txs {
					acc, _ := types.Sender(w.current.signer, tx)
					txs[acc] = append(txs[acc], &txpool.LazyTransaction{
						Pool:      w.eth.TxPool(), // We don't know where this came from, yolo resolve from everywhere
						Hash:      tx.Hash(),
						Tx:        nil, // Do *not* set this! We need to resolve it later to pull blobs in
						Time:      tx.Time(),
						GasFeeCap: uint256.MustFromBig(tx.GasFeeCap()),
						GasTipCap: uint256.MustFromBig(tx.GasTipCap()),
						Gas:       tx.Gas(),
						BlobGas:   tx.BlobGas(),
					})
				}
				plainTxs := newTransactionsByPriceAndNonce(w.current.signer, txs, w.current.header.BaseFee) // Mixed bag of everrything, yolo
				blobTxs := newTransactionsByPriceAndNonce(w.current.signer, nil, w.current.header.BaseFee)  // Empty bag, don't bother optimising

				tcount := w.current.tcount
				w.commitTransactions(w.current, plainTxs, blobTxs, nil)

				// Only update the snapshot if any new transactions were added
				// to the pending block
				if tcount != w.current.tcount {
					w.updateSnapshot(w.current)
				}
			} else {
				// Special case, if the consensus engine is 0 period clique(dev mode),
				// submit sealing work here since all empty submission will be rejected
				// by clique. Of course the advance sealing(empty submission) is disabled.
				if w.chainConfig.Clique != nil && w.chainConfig.Clique.Period == 0 {
					w.commitWork(nil, time.Now().Unix())
				}
			}
			w.newTxs.Add(int32(len(ev.Txs)))

>>>>>>> 2bd6bd01
		// System stopped
		case <-w.exitCh:
			return
		case <-w.chainHeadSub.Err():
			return
		}
	}
}

// taskLoop is a standalone goroutine to fetch sealing task from the generator and
// push them to consensus engine.
func (w *worker) taskLoop() {
	defer w.wg.Done()
	var (
		stopCh chan struct{}
		prev   common.Hash
	)

	// interrupt aborts the in-flight sealing task.
	interrupt := func() {
		if stopCh != nil {
			close(stopCh)
			stopCh = nil
		}
	}
	for {
		select {
		case task := <-w.taskCh:
			if w.newTaskHook != nil {
				w.newTaskHook(task)
			}
			// Reject duplicate sealing work due to resubmitting.
			sealHash := w.engine.SealHash(task.block.Header())
			if sealHash == prev {
				continue
			}
			// Interrupt previous sealing operation
			interrupt()
			stopCh, prev = make(chan struct{}), sealHash

			if w.skipSealHook != nil && w.skipSealHook(task) {
				continue
			}
			w.pendingMu.Lock()
			w.pendingTasks[sealHash] = task
			w.pendingMu.Unlock()

			if err := w.engine.Seal(w.chain, task.block, w.resultCh, stopCh); err != nil {
				log.Warn("Block sealing failed", "err", err)
				w.pendingMu.Lock()
				delete(w.pendingTasks, sealHash)
				w.pendingMu.Unlock()
			}
		case <-w.exitCh:
			interrupt()
			return
		}
	}
}

// resultLoop is a standalone goroutine to handle sealing result submitting
// and flush relative data to the database.
func (w *worker) resultLoop() {
	defer w.wg.Done()
	for {
		select {
		case block := <-w.resultCh:
			// Short circuit when receiving empty result.
			if block == nil {
				continue
			}
			// Short circuit when receiving duplicate result caused by resubmitting.
			if w.chain.HasBlock(block.Hash(), block.NumberU64()) {
				continue
			}
			var (
				sealhash = w.engine.SealHash(block.Header())
				hash     = block.Hash()
			)
			w.pendingMu.RLock()
			task, exist := w.pendingTasks[sealhash]
			w.pendingMu.RUnlock()
			if !exist {
				log.Error("Block found but no relative pending task", "number", block.Number(), "sealhash", sealhash, "hash", hash)
				continue
			}
			// Different block could share same sealhash, deep copy here to prevent write-write conflict.
			var (
				receipts = make([]*types.Receipt, len(task.receipts))
				logs     []*types.Log
			)
			for i, taskReceipt := range task.receipts {
				receipt := new(types.Receipt)
				receipts[i] = receipt
				*receipt = *taskReceipt

				// add block location fields
				receipt.BlockHash = hash
				receipt.BlockNumber = block.Number()
				receipt.TransactionIndex = uint(i)

				// Update the block hash in all logs since it is now available and not when the
				// receipt/log of individual transactions were created.
				receipt.Logs = make([]*types.Log, len(taskReceipt.Logs))
				for i, taskLog := range taskReceipt.Logs {
					log := new(types.Log)
					receipt.Logs[i] = log
					*log = *taskLog
					log.BlockHash = hash
				}
				logs = append(logs, receipt.Logs...)
			}

			if prev, ok := w.recentMinedBlocks.Get(block.NumberU64()); ok {
				doubleSign := false
				prevParents, _ := prev.([]common.Hash)
				for _, prevParent := range prevParents {
					if prevParent == block.ParentHash() {
						log.Error("Reject Double Sign!!", "block", block.NumberU64(),
							"hash", block.Hash(),
							"root", block.Root(),
							"ParentHash", block.ParentHash())
						doubleSign = true
						break
					}
				}
				if doubleSign {
					continue
				}
				prevParents = append(prevParents, block.ParentHash())
				w.recentMinedBlocks.Add(block.NumberU64(), prevParents)
			} else {
				// Add() will call removeOldest internally to remove the oldest element
				// if the LRU Cache is full
				w.recentMinedBlocks.Add(block.NumberU64(), []common.Hash{block.ParentHash()})
			}

			// Commit block and state to database.
			task.state.SetExpectedStateRoot(block.Root())
			start := time.Now()
			status, err := w.chain.WriteBlockAndSetHead(block, receipts, logs, task.state, true)
			if status != core.CanonStatTy {
				if err != nil {
					log.Error("Failed writing block to chain", "err", err, "status", status)
				} else {
					log.Info("Written block as SideChain and avoid broadcasting", "status", status)
				}
				continue
			}
			writeBlockTimer.UpdateSince(start)
			log.Info("Successfully sealed new block", "number", block.Number(), "sealhash", sealhash, "hash", hash,
				"elapsed", common.PrettyDuration(time.Since(task.createdAt)))
			// Broadcast the block and announce chain insertion event
			w.mux.Post(core.NewMinedBlockEvent{Block: block})

		case <-w.exitCh:
			return
		}
	}
}

// makeEnv creates a new environment for the sealing block.
func (w *worker) makeEnv(parent *types.Header, header *types.Header, coinbase common.Address,
	prevEnv *environment) (*environment, error) {
	// Retrieve the parent state to execute on top and start a prefetcher for
	// the miner to speed block sealing up a bit
	state, err := w.chain.StateAt(parent.Root)
	if err != nil {
		return nil, err
	}
	if prevEnv == nil {
		state.StartPrefetcher("miner")
	} else {
		state.TransferPrefetcher(prevEnv.state)
	}

	// Note the passed coinbase may be different with header.Coinbase.
	env := &environment{
		signer:   types.MakeSigner(w.chainConfig, header.Number, header.Time),
		state:    state,
		coinbase: coinbase,
		header:   header,
	}
	// Keep track of transactions which return errors so they can be removed
	env.tcount = 0
	return env, nil
}

// updateSnapshot updates pending snapshot block, receipts and state.
func (w *worker) updateSnapshot(env *environment) {
	w.snapshotMu.Lock()
	defer w.snapshotMu.Unlock()

	w.snapshotBlock = types.NewBlock(
		env.header,
		env.txs,
		nil,
		env.receipts,
		trie.NewStackTrie(nil),
	)
	w.snapshotReceipts = copyReceipts(env.receipts)
	w.snapshotState = env.state.Copy()
}

func (w *worker) commitTransaction(env *environment, tx *types.Transaction, receiptProcessors ...core.ReceiptProcessor) ([]*types.Log, error) {
	if tx.Type() == types.BlobTxType {
		return w.commitBlobTransaction(env, tx, receiptProcessors...)
	}

	receipt, err := w.applyTransaction(env, tx, receiptProcessors...)
	if err != nil {
		return nil, err
	}
	env.txs = append(env.txs, tx)
	env.receipts = append(env.receipts, receipt)
	return receipt.Logs, nil
}

func (w *worker) commitBlobTransaction(env *environment, tx *types.Transaction, receiptProcessors ...core.ReceiptProcessor) ([]*types.Log, error) {
	sc := tx.BlobTxSidecar()
	if sc == nil {
		panic("blob transaction without blobs in miner")
	}
	// Checking against blob gas limit: It's kind of ugly to perform this check here, but there
	// isn't really a better place right now. The blob gas limit is checked at block validation time
	// and not during execution. This means core.ApplyTransaction will not return an error if the
	// tx has too many blobs. So we have to explicitly check it here.
	if (env.blobs+len(sc.Blobs))*params.BlobTxBlobGasPerBlob > params.MaxBlobGasPerBlock {
		return nil, errors.New("max data blobs reached")
	}

	receipt, err := w.applyTransaction(env, tx, receiptProcessors...)
	if err != nil {
		return nil, err
	}
	env.txs = append(env.txs, tx.WithoutBlobTxSidecar())
	env.receipts = append(env.receipts, receipt)
	env.sidecars = append(env.sidecars, sc)
	env.blobs += len(sc.Blobs)
	*env.header.BlobGasUsed += receipt.BlobGasUsed
	return receipt.Logs, nil
}

// applyTransaction runs the transaction. If execution fails, state and gas pool are reverted.
func (w *worker) applyTransaction(env *environment, tx *types.Transaction, receiptProcessors ...core.ReceiptProcessor) (*types.Receipt, error) {
	var (
		snap = env.state.Snapshot()
		gp   = env.gasPool.Gas()
	)

	receipt, err := core.ApplyTransaction(w.chainConfig, w.chain, &env.coinbase, env.gasPool, env.state, env.header, tx, &env.header.GasUsed, *w.chain.GetVMConfig(), receiptProcessors...)
	if err != nil {
		env.state.RevertToSnapshot(snap)
		env.gasPool.SetGas(gp)
	}
	return receipt, err
}

<<<<<<< HEAD
func (w *worker) commitTransactions(env *environment, txs *transactionsByPriceAndNonce,
	interruptCh chan int32, stopTimer *time.Timer) error {
=======
func (w *worker) commitTransactions(env *environment, plainTxs, blobTxs *transactionsByPriceAndNonce, interrupt *atomic.Int32) error {
>>>>>>> 2bd6bd01
	gasLimit := env.header.GasLimit
	if env.gasPool == nil {
		env.gasPool = new(core.GasPool).AddGas(gasLimit)
		env.gasPool.SubGas(params.SystemTxsGas)
	}

	var coalescedLogs []*types.Log
	// initialize bloom processors
	processorCapacity := 100
	if txs.CurrentSize() < processorCapacity {
		processorCapacity = txs.CurrentSize()
	}
	bloomProcessors := core.NewAsyncReceiptBloomGenerator(processorCapacity)

	stopPrefetchCh := make(chan struct{})
	defer close(stopPrefetchCh)
	// prefetch txs from all pending txs
	txsPrefetch := txs.Copy()
	tx := txsPrefetch.PeekWithUnwrap()
	if tx != nil {
		txCurr := &tx
		w.prefetcher.PrefetchMining(txsPrefetch, env.header, env.gasPool.Gas(), env.state.CopyDoPrefetch(), *w.chain.GetVMConfig(), stopPrefetchCh, txCurr)
	}

	signal := commitInterruptNone
LOOP:
	for {
		// In the following three cases, we will interrupt the execution of the transaction.
		// (1) new head block event arrival, the reason is 1
		// (2) worker start or restart, the reason is 1
		// (3) worker recreate the sealing block with any newly arrived transactions, the reason is 2.
		// For the first two cases, the semi-finished work will be discarded.
		// For the third case, the semi-finished work will be submitted to the consensus engine.
		if interruptCh != nil {
			select {
			case signal, ok := <-interruptCh:
				if !ok {
					// should never be here, since interruptCh should not be read before
					log.Warn("commit transactions stopped unknown")
				}
				return signalToErr(signal)
			default:
			}
		}
		// If we don't have enough gas for any further transactions then we're done.
		if env.gasPool.Gas() < params.TxGas {
			log.Trace("Not enough gas for further transactions", "have", env.gasPool, "want", params.TxGas)
			signal = commitInterruptOutOfGas
			break
		}
<<<<<<< HEAD
		if stopTimer != nil {
			select {
			case <-stopTimer.C:
				log.Info("Not enough time for further transactions", "txs", len(env.txs))
				stopTimer.Reset(0) // re-active the timer, in case it will be used later.
				signal = commitInterruptTimeout
				break LOOP
			default:
			}
		}
		// Retrieve the next transaction and abort if all done
		ltx := txs.Peek()
=======
		// If we don't have enough blob space for any further blob transactions,
		// skip that list altogether
		if !blobTxs.Empty() && env.blobs*params.BlobTxBlobGasPerBlob >= params.MaxBlobGasPerBlock {
			log.Trace("Not enough blob space for further blob transactions")
			blobTxs.Clear()
			// Fall though to pick up any plain txs
		}
		// Retrieve the next transaction and abort if all done.
		var (
			ltx *txpool.LazyTransaction
			txs *transactionsByPriceAndNonce
		)
		pltx, ptip := plainTxs.Peek()
		bltx, btip := blobTxs.Peek()

		switch {
		case pltx == nil:
			txs, ltx = blobTxs, bltx
		case bltx == nil:
			txs, ltx = plainTxs, pltx
		default:
			if ptip.Lt(btip) {
				txs, ltx = blobTxs, bltx
			} else {
				txs, ltx = plainTxs, pltx
			}
		}
>>>>>>> 2bd6bd01
		if ltx == nil {
			break
		}
		// If we don't have enough space for the next transaction, skip the account.
		if env.gasPool.Gas() < ltx.Gas {
			log.Trace("Not enough gas left for transaction", "hash", ltx.Hash, "left", env.gasPool.Gas(), "needed", ltx.Gas)
			txs.Pop()
			continue
		}
		if left := uint64(params.MaxBlobGasPerBlock - env.blobs*params.BlobTxBlobGasPerBlob); left < ltx.BlobGas {
			log.Trace("Not enough blob gas left for transaction", "hash", ltx.Hash, "left", left, "needed", ltx.BlobGas)
			txs.Pop()
			continue
		}
		// Transaction seems to fit, pull it up from the pool
		tx := ltx.Resolve()
		if tx == nil {
			log.Trace("Ignoring evicted transaction", "hash", ltx.Hash)
			txs.Pop()
			continue
		}
		// Error may be ignored here. The error has already been checked
		// during transaction acceptance is the transaction pool.
		from, _ := types.Sender(env.signer, tx)

		// Check whether the tx is replay protected. If we're not in the EIP155 hf
		// phase, start ignoring the sender until we do.
		if tx.Protected() && !w.chainConfig.IsEIP155(env.header.Number) {
			log.Trace("Ignoring replay protected transaction", "hash", ltx.Hash, "eip155", w.chainConfig.EIP155Block)
			txs.Pop()
			continue
		}
		// Start executing the transaction
		env.state.SetTxContext(tx.Hash(), env.tcount)

		logs, err := w.commitTransaction(env, tx, bloomProcessors)
		switch {
		case errors.Is(err, core.ErrNonceTooLow):
			// New head notification data race between the transaction pool and miner, shift
			log.Trace("Skipping transaction with low nonce", "hash", ltx.Hash, "sender", from, "nonce", tx.Nonce())
			txs.Shift()

		case errors.Is(err, nil):
			// Everything ok, collect the logs and shift in the next transaction from the same account
			coalescedLogs = append(coalescedLogs, logs...)
			env.tcount++
			txs.Shift()

		default:
			// Transaction is regarded as invalid, drop all consecutive transactions from
			// the same sender because of `nonce-too-high` clause.
			log.Debug("Transaction failed, account skipped", "hash", ltx.Hash, "err", err)
			txs.Pop()
		}
	}
	bloomProcessors.Close()
	if !w.isRunning() && len(coalescedLogs) > 0 {
		// We don't push the pendingLogsEvent while we are sealing. The reason is that
		// when we are sealing, the worker will regenerate a sealing block every 3 seconds.
		// In order to avoid pushing the repeated pendingLog, we disable the pending log pushing.

		// make a copy, the state caches the logs and these logs get "upgraded" from pending to mined
		// logs by filling in the block hash when the block was mined by the local miner. This can
		// cause a race condition if a log was "upgraded" before the PendingLogsEvent is processed.
		cpy := make([]*types.Log, len(coalescedLogs))
		for i, l := range coalescedLogs {
			cpy[i] = new(types.Log)
			*cpy[i] = *l
		}
		w.pendingLogsFeed.Send(cpy)
	}
	return signalToErr(signal)
}

// generateParams wraps various of settings for generating sealing task.
type generateParams struct {
	timestamp   uint64            // The timestamp for sealing task
	forceTime   bool              // Flag whether the given timestamp is immutable or not
	parentHash  common.Hash       // Parent block hash, empty means the latest chain head
	coinbase    common.Address    // The fee recipient address for including transaction
	random      common.Hash       // The randomness generated by beacon chain, empty before the merge
	withdrawals types.Withdrawals // List of withdrawals to include in block.
	prevWork    *environment
	beaconRoot  *common.Hash // The beacon root (cancun field).
	noTxs       bool         // Flag whether an empty block without any transaction is expected
}

// prepareWork constructs the sealing task according to the given parameters,
// either based on the last chain head or specified parent. In this function
// the pending transactions are not filled yet, only the empty task returned.
func (w *worker) prepareWork(genParams *generateParams) (*environment, error) {
	w.mu.RLock()
	defer w.mu.RUnlock()

	// Find the parent block for sealing task
	parent := w.chain.CurrentBlock()
	if genParams.parentHash != (common.Hash{}) {
		block := w.chain.GetBlockByHash(genParams.parentHash)
		if block == nil {
			return nil, fmt.Errorf("missing parent")
		}
		parent = block.Header()
	}
	// Sanity check the timestamp correctness, recap the timestamp
	// to parent+1 if the mutation is allowed.
	timestamp := genParams.timestamp
	if parent.Time >= timestamp {
		if genParams.forceTime {
			return nil, fmt.Errorf("invalid timestamp, parent %d given %d", parent.Time, timestamp)
		}
		timestamp = parent.Time + 1
	}
	// Construct the sealing block header.
	header := &types.Header{
		ParentHash: parent.Hash(),
		Number:     new(big.Int).Add(parent.Number, common.Big1),
		GasLimit:   core.CalcGasLimit(parent.GasLimit, w.config.GasCeil),
		Time:       timestamp,
		Coinbase:   genParams.coinbase,
	}
	// Set the extra field.
	if len(w.extra) != 0 {
		header.Extra = w.extra
	}
	// Set the randomness field from the beacon chain if it's available.
	if genParams.random != (common.Hash{}) {
		header.MixDigest = genParams.random
	}
	// Set baseFee and GasLimit if we are on an EIP-1559 chain
	if w.chainConfig.IsLondon(header.Number) {
		header.BaseFee = eip1559.CalcBaseFee(w.chainConfig, parent)
		if w.chainConfig.Parlia == nil && !w.chainConfig.IsLondon(parent.Number) {
			parentGasLimit := parent.GasLimit * w.chainConfig.ElasticityMultiplier()
			header.GasLimit = core.CalcGasLimit(parentGasLimit, w.config.GasCeil)
		}
	}
	// Apply EIP-4844, EIP-4788.
	if w.chainConfig.IsCancun(header.Number, header.Time) {
		var excessBlobGas uint64
		if w.chainConfig.IsCancun(parent.Number, parent.Time) {
			excessBlobGas = eip4844.CalcExcessBlobGas(*parent.ExcessBlobGas, *parent.BlobGasUsed)
		} else {
			// For the first post-fork block, both parent.data_gas_used and parent.excess_data_gas are evaluated as 0
			excessBlobGas = eip4844.CalcExcessBlobGas(0, 0)
		}
		header.BlobGasUsed = new(uint64)
		header.ExcessBlobGas = &excessBlobGas
		header.ParentBeaconRoot = genParams.beaconRoot
	}
	// Run the consensus preparation with the default or customized consensus engine.
	if err := w.engine.Prepare(w.chain, header); err != nil {
		log.Error("Failed to prepare header for sealing", "err", err)
		return nil, err
	}
	// Could potentially happen if starting to mine in an odd state.
	// Note genParams.coinbase can be different with header.Coinbase
	// since clique algorithm can modify the coinbase field in header.
	env, err := w.makeEnv(parent, header, genParams.coinbase, genParams.prevWork)
	if err != nil {
		log.Error("Failed to create sealing context", "err", err)
		return nil, err
	}

	if !w.chainConfig.IsFeynman(header.Number, header.Time) {
		// Handle upgrade build-in system contract code
		systemcontracts.UpgradeBuildInSystemContract(w.chainConfig, header.Number, parent.Time, header.Time, env.state)
	}

	if header.ParentBeaconRoot != nil {
		context := core.NewEVMBlockContext(header, w.chain, nil)
		vmenv := vm.NewEVM(context, vm.TxContext{}, env.state, w.chainConfig, vm.Config{})
		core.ProcessBeaconBlockRoot(*header.ParentBeaconRoot, vmenv, env.state)
	}
	return env, nil
}

// fillTransactions retrieves the pending transactions from the txpool and fills them
// into the given sealing block. The transaction selection and ordering strategy can
// be customized with the plugin in the future.
<<<<<<< HEAD
func (w *worker) fillTransactions(interruptCh chan int32, env *environment, stopTimer *time.Timer) (err error) {
	// Split the pending transactions into locals and remotes
	// Fill the block with all available pending transactions.
	pending := w.eth.TxPool().Pending(false)
=======
func (w *worker) fillTransactions(interrupt *atomic.Int32, env *environment) error {
	w.mu.RLock()
	tip := w.tip
	w.mu.RUnlock()

	// Retrieve the pending transactions pre-filtered by the 1559/4844 dynamic fees
	filter := txpool.PendingFilter{
		MinTip: tip,
	}
	if env.header.BaseFee != nil {
		filter.BaseFee = uint256.MustFromBig(env.header.BaseFee)
	}
	if env.header.ExcessBlobGas != nil {
		filter.BlobFee = uint256.MustFromBig(eip4844.CalcBlobFee(*env.header.ExcessBlobGas))
	}
	filter.OnlyPlainTxs, filter.OnlyBlobTxs = true, false
	pendingPlainTxs := w.eth.TxPool().Pending(filter)

	filter.OnlyPlainTxs, filter.OnlyBlobTxs = false, true
	pendingBlobTxs := w.eth.TxPool().Pending(filter)
>>>>>>> 2bd6bd01

	// Split the pending transactions into locals and remotes.
	localPlainTxs, remotePlainTxs := make(map[common.Address][]*txpool.LazyTransaction), pendingPlainTxs
	localBlobTxs, remoteBlobTxs := make(map[common.Address][]*txpool.LazyTransaction), pendingBlobTxs

	for _, account := range w.eth.TxPool().Locals() {
		if txs := remotePlainTxs[account]; len(txs) > 0 {
			delete(remotePlainTxs, account)
			localPlainTxs[account] = txs
		}
		if txs := remoteBlobTxs[account]; len(txs) > 0 {
			delete(remoteBlobTxs, account)
			localBlobTxs[account] = txs
		}
	}
	// Fill the block with all available pending transactions.
<<<<<<< HEAD
	if len(localTxs) > 0 {
		txs := newTransactionsByPriceAndNonce(env.signer, localTxs, env.header.BaseFee)
		err = w.commitTransactions(env, txs, interruptCh, stopTimer)
		// we will abort here when:
		//   1.new block was imported
		//   2.out of Gas, no more transaction can be added.
		//   3.the mining timer has expired, stop adding transactions.
		//   4.interrupted resubmit timer, which is by default 10s.
		//     resubmit is for PoW only, can be deleted for PoS consensus later
		if err != nil {
			return
		}
	}
	if len(remoteTxs) > 0 {
		txs := newTransactionsByPriceAndNonce(env.signer, remoteTxs, env.header.BaseFee)
		err = w.commitTransactions(env, txs, interruptCh, stopTimer)
=======
	if len(localPlainTxs) > 0 || len(localBlobTxs) > 0 {
		plainTxs := newTransactionsByPriceAndNonce(env.signer, localPlainTxs, env.header.BaseFee)
		blobTxs := newTransactionsByPriceAndNonce(env.signer, localBlobTxs, env.header.BaseFee)

		if err := w.commitTransactions(env, plainTxs, blobTxs, interrupt); err != nil {
			return err
		}
	}
	if len(remotePlainTxs) > 0 || len(remoteBlobTxs) > 0 {
		plainTxs := newTransactionsByPriceAndNonce(env.signer, remotePlainTxs, env.header.BaseFee)
		blobTxs := newTransactionsByPriceAndNonce(env.signer, remoteBlobTxs, env.header.BaseFee)

		if err := w.commitTransactions(env, plainTxs, blobTxs, interrupt); err != nil {
			return err
		}
>>>>>>> 2bd6bd01
	}

	return
}

// generateWork generates a sealing block based on the given parameters.
func (w *worker) generateWork(params *generateParams) *newPayloadResult {
	work, err := w.prepareWork(params)
	if err != nil {
		return &newPayloadResult{err: err}
	}
	defer work.discard()

	if !params.noTxs {
		err := w.fillTransactions(nil, work, nil)
		if errors.Is(err, errBlockInterruptedByTimeout) {
			log.Warn("Block building is interrupted", "allowance", common.PrettyDuration(w.newpayloadTimeout))
		}
	}
	fees := work.state.GetBalance(consensus.SystemAddress)
	block, _, err := w.engine.FinalizeAndAssemble(w.chain, work.header, work.state, work.txs, nil, work.receipts, params.withdrawals)
	if err != nil {
		return &newPayloadResult{err: err}
	}
	return &newPayloadResult{
		block:    block,
		fees:     fees.ToBig(),
		sidecars: work.sidecars,
	}
}

// commitWork generates several new sealing tasks based on the parent block
// and submit them to the sealer.
func (w *worker) commitWork(interruptCh chan int32, timestamp int64) {
	// Abort committing if node is still syncing
	if w.syncing.Load() {
		return
	}
	start := time.Now()

	// Set the coinbase if the worker is running or it's required
	var coinbase common.Address
	if w.isRunning() {
		coinbase = w.etherbase()
		if coinbase == (common.Address{}) {
			log.Error("Refusing to mine without etherbase")
			return
		}
	}

	stopTimer := time.NewTimer(0)
	defer stopTimer.Stop()
	<-stopTimer.C // discard the initial tick

	stopWaitTimer := time.NewTimer(0)
	defer stopWaitTimer.Stop()
	<-stopWaitTimer.C // discard the initial tick

	// validator can try several times to get the most profitable block,
	// as long as the timestamp is not reached.
	workList := make([]*environment, 0, 10)
	var prevWork *environment
	// workList clean up
	defer func() {
		for _, wk := range workList {
			// only keep the best work, discard others.
			if wk == w.current {
				continue
			}
			wk.discard()
		}
	}()

LOOP:
	for {
		work, err := w.prepareWork(&generateParams{
			timestamp: uint64(timestamp),
			coinbase:  coinbase,
			prevWork:  prevWork,
		})
		if err != nil {
			return
		}
		prevWork = work
		workList = append(workList, work)

		delay := w.engine.Delay(w.chain, work.header, &w.config.DelayLeftOver)
		if delay == nil {
			log.Warn("commitWork delay is nil, something is wrong")
			stopTimer = nil
		} else if *delay <= 0 {
			log.Debug("Not enough time for commitWork")
			break
		} else {
			log.Debug("commitWork stopTimer", "block", work.header.Number,
				"header time", time.Until(time.Unix(int64(work.header.Time), 0)),
				"commit delay", *delay, "DelayLeftOver", w.config.DelayLeftOver)
			stopTimer.Reset(*delay)
		}

		// subscribe before fillTransactions
		txsCh := make(chan core.NewTxsEvent, txChanSize)
		// Subscribe for transaction insertion events (whether from network or resurrects)
		sub := w.eth.TxPool().SubscribeTransactions(txsCh, true)
		// if TxPool has been stopped, `sub` would be nil, it could happen on shutdown.
		if sub == nil {
			log.Info("commitWork SubscribeTransactions return nil")
		} else {
			defer sub.Unsubscribe()
		}

		// Fill pending transactions from the txpool into the block.
		fillStart := time.Now()
		err = w.fillTransactions(interruptCh, work, stopTimer)
		fillDuration := time.Since(fillStart)
		switch {
		case errors.Is(err, errBlockInterruptedByNewHead):
			// work.discard()
			log.Debug("commitWork abort", "err", err)
			return
		case errors.Is(err, errBlockInterruptedByRecommit):
			fallthrough
		case errors.Is(err, errBlockInterruptedByTimeout):
			fallthrough
		case errors.Is(err, errBlockInterruptedByOutOfGas):
			// break the loop to get the best work
			log.Debug("commitWork finish", "reason", err)
			break LOOP
		}

		if interruptCh == nil || stopTimer == nil {
			// it is single commit work, no need to try several time.
			log.Info("commitWork interruptCh or stopTimer is nil")
			break
		}

		newTxsNum := 0
		// stopTimer was the maximum delay for each fillTransactions
		// but now it is used to wait until (head.Time - DelayLeftOver) is reached.
		stopTimer.Reset(time.Until(time.Unix(int64(work.header.Time), 0)) - w.config.DelayLeftOver)
	LOOP_WAIT:
		for {
			select {
			case <-stopTimer.C:
				log.Debug("commitWork stopTimer expired")
				break LOOP
			case <-interruptCh:
				log.Debug("commitWork interruptCh closed, new block imported or resubmit triggered")
				return
			case ev := <-txsCh:
				delay := w.engine.Delay(w.chain, work.header, &w.config.DelayLeftOver)
				log.Debug("commitWork txsCh arrived", "fillDuration", fillDuration.String(),
					"delay", delay.String(), "work.tcount", work.tcount,
					"newTxsNum", newTxsNum, "len(ev.Txs)", len(ev.Txs))
				if *delay < fillDuration {
					// There may not have enough time for another fillTransactions.
					break LOOP
				} else if *delay < fillDuration*2 {
					// We can schedule another fillTransactions, but the time is limited,
					// probably it is the last chance, schedule it immediately.
					break LOOP_WAIT
				} else {
					// There is still plenty of time left.
					// We can wait a while to collect more transactions before
					// schedule another fillTransaction to reduce CPU cost.
					// There will be 2 cases to schedule another fillTransactions:
					//   1.newTxsNum >= work.tcount
					//   2.no much time left, have to schedule it immediately.
					newTxsNum = newTxsNum + len(ev.Txs)
					if newTxsNum >= work.tcount {
						break LOOP_WAIT
					}
					stopWaitTimer.Reset(*delay - fillDuration*2)
				}
			case <-stopWaitTimer.C:
				if newTxsNum > 0 {
					break LOOP_WAIT
				}
			}
		}
		// if sub's channel if full, it will block other NewTxsEvent subscribers,
		// so unsubscribe ASAP and Unsubscribe() is re-enterable, safe to call several time.
		if sub != nil {
			sub.Unsubscribe()
		}
	}
	// get the most profitable work
	bestWork := workList[0]
	bestReward := new(uint256.Int)
	for i, wk := range workList {
		balance := wk.state.GetBalance(consensus.SystemAddress)
		log.Debug("Get the most profitable work", "index", i, "balance", balance, "bestReward", bestReward)
		if balance.Cmp(bestReward) > 0 {
			bestWork = wk
			bestReward = balance
		}
	}
	w.commit(bestWork, w.fullTaskHook, true, start)

	// Swap out the old work with the new one, terminating any leftover
	// prefetcher processes in the mean time and starting a new one.
	if w.current != nil {
		w.current.discard()
	}
	w.current = bestWork
}

// commit runs any post-transaction state modifications, assembles the final block
// and commits new work if consensus engine is running.
// Note the assumption is held that the mutation is allowed to the passed env, do
// the deep copy first.
func (w *worker) commit(env *environment, interval func(), update bool, start time.Time) error {
	if w.isRunning() {
		if interval != nil {
			interval()
		}
		/*

			err := env.state.WaitPipeVerification()
			if err != nil {
				return err
			}
			env.state.CorrectAccountsRoot(w.chain.CurrentBlock().Root)
		*/

		fees := env.state.GetBalance(consensus.SystemAddress).ToBig()
		feesInEther := new(big.Float).Quo(new(big.Float).SetInt(fees), big.NewFloat(params.Ether))
		// Withdrawals are set to nil here, because this is only called in PoW.
		finalizeStart := time.Now()
		block, receipts, err := w.engine.FinalizeAndAssemble(w.chain, types.CopyHeader(env.header), env.state, env.txs, nil, env.receipts, nil)
		if err != nil {
			return err
		}
		// env.receipts = receipts
		finalizeBlockTimer.UpdateSince(finalizeStart)

		// Create a local environment copy, avoid the data race with snapshot state.
		// https://github.com/ethereum/go-ethereum/issues/24299
		env := env.copy()

		// If we're post merge, just ignore
		if !w.isTTDReached(block.Header()) {
			select {
			case w.taskCh <- &task{receipts: receipts, state: env.state, block: block, createdAt: time.Now()}:
				log.Info("Commit new sealing work", "number", block.Number(), "sealhash", w.engine.SealHash(block.Header()),
					"txs", env.tcount, "gas", block.GasUsed(), "fees", feesInEther, "elapsed", common.PrettyDuration(time.Since(start)))

			case <-w.exitCh:
				log.Info("Worker has exited")
			}
		}
	}
	if update {
		w.updateSnapshot(env)
	}
	return nil
}

// getSealingBlock generates the sealing block based on the given parameters.
// The generation result will be passed back via the given channel no matter
// the generation itself succeeds or not.
func (w *worker) getSealingBlock(params *generateParams) *newPayloadResult {
	req := &getWorkReq{
		params: params,
		result: make(chan *newPayloadResult, 1),
	}
	select {
	case w.getWorkCh <- req:
		return <-req.result
	case <-w.exitCh:
		return &newPayloadResult{err: errors.New("miner closed")}
	}
}

// isTTDReached returns the indicator if the given block has reached the total
// terminal difficulty for The Merge transition.
func (w *worker) isTTDReached(header *types.Header) bool {
	td, ttd := w.chain.GetTd(header.ParentHash, header.Number.Uint64()-1), w.chain.Config().TerminalTotalDifficulty
	return td != nil && ttd != nil && td.Cmp(ttd) >= 0
}

// copyReceipts makes a deep copy of the given receipts.
func copyReceipts(receipts []*types.Receipt) []*types.Receipt {
	result := make([]*types.Receipt, len(receipts))
	for i, l := range receipts {
		cpy := *l
		result[i] = &cpy
	}
	return result
}

// signalToErr converts the interruption signal to a concrete error type for return.
// The given signal must be a valid interruption signal.
func signalToErr(signal int32) error {
	switch signal {
	case commitInterruptNone:
		return nil
	case commitInterruptNewHead:
		return errBlockInterruptedByNewHead
	case commitInterruptResubmit:
		return errBlockInterruptedByRecommit
	case commitInterruptTimeout:
		return errBlockInterruptedByTimeout
	case commitInterruptOutOfGas:
		return errBlockInterruptedByOutOfGas
	default:
		panic(fmt.Errorf("undefined signal %d", signal))
	}
}<|MERGE_RESOLUTION|>--- conflicted
+++ resolved
@@ -40,10 +40,7 @@
 	"github.com/ethereum/go-ethereum/metrics"
 	"github.com/ethereum/go-ethereum/params"
 	"github.com/ethereum/go-ethereum/trie"
-<<<<<<< HEAD
 	lru "github.com/hashicorp/golang-lru"
-=======
->>>>>>> 2bd6bd01
 	"github.com/holiman/uint256"
 )
 
@@ -501,55 +498,6 @@
 		case req := <-w.getWorkCh:
 			req.result <- w.generateWork(req.params)
 
-<<<<<<< HEAD
-=======
-		case ev := <-w.txsCh:
-			// Apply transactions to the pending state if we're not sealing
-			//
-			// Note all transactions received may not be continuous with transactions
-			// already included in the current sealing block. These transactions will
-			// be automatically eliminated.
-			if !w.isRunning() && w.current != nil {
-				// If block is already full, abort
-				if gp := w.current.gasPool; gp != nil && gp.Gas() < params.TxGas {
-					continue
-				}
-				txs := make(map[common.Address][]*txpool.LazyTransaction, len(ev.Txs))
-				for _, tx := range ev.Txs {
-					acc, _ := types.Sender(w.current.signer, tx)
-					txs[acc] = append(txs[acc], &txpool.LazyTransaction{
-						Pool:      w.eth.TxPool(), // We don't know where this came from, yolo resolve from everywhere
-						Hash:      tx.Hash(),
-						Tx:        nil, // Do *not* set this! We need to resolve it later to pull blobs in
-						Time:      tx.Time(),
-						GasFeeCap: uint256.MustFromBig(tx.GasFeeCap()),
-						GasTipCap: uint256.MustFromBig(tx.GasTipCap()),
-						Gas:       tx.Gas(),
-						BlobGas:   tx.BlobGas(),
-					})
-				}
-				plainTxs := newTransactionsByPriceAndNonce(w.current.signer, txs, w.current.header.BaseFee) // Mixed bag of everrything, yolo
-				blobTxs := newTransactionsByPriceAndNonce(w.current.signer, nil, w.current.header.BaseFee)  // Empty bag, don't bother optimising
-
-				tcount := w.current.tcount
-				w.commitTransactions(w.current, plainTxs, blobTxs, nil)
-
-				// Only update the snapshot if any new transactions were added
-				// to the pending block
-				if tcount != w.current.tcount {
-					w.updateSnapshot(w.current)
-				}
-			} else {
-				// Special case, if the consensus engine is 0 period clique(dev mode),
-				// submit sealing work here since all empty submission will be rejected
-				// by clique. Of course the advance sealing(empty submission) is disabled.
-				if w.chainConfig.Clique != nil && w.chainConfig.Clique.Period == 0 {
-					w.commitWork(nil, time.Now().Unix())
-				}
-			}
-			w.newTxs.Add(int32(len(ev.Txs)))
-
->>>>>>> 2bd6bd01
 		// System stopped
 		case <-w.exitCh:
 			return
@@ -808,12 +756,8 @@
 	return receipt, err
 }
 
-<<<<<<< HEAD
-func (w *worker) commitTransactions(env *environment, txs *transactionsByPriceAndNonce,
+func (w *worker) commitTransactions(env *environment, plainTxs, blobTxs *transactionsByPriceAndNonce,
 	interruptCh chan int32, stopTimer *time.Timer) error {
-=======
-func (w *worker) commitTransactions(env *environment, plainTxs, blobTxs *transactionsByPriceAndNonce, interrupt *atomic.Int32) error {
->>>>>>> 2bd6bd01
 	gasLimit := env.header.GasLimit
 	if env.gasPool == nil {
 		env.gasPool = new(core.GasPool).AddGas(gasLimit)
@@ -823,15 +767,15 @@
 	var coalescedLogs []*types.Log
 	// initialize bloom processors
 	processorCapacity := 100
-	if txs.CurrentSize() < processorCapacity {
-		processorCapacity = txs.CurrentSize()
+	if plainTxs.CurrentSize() < processorCapacity {
+		processorCapacity = plainTxs.CurrentSize()
 	}
 	bloomProcessors := core.NewAsyncReceiptBloomGenerator(processorCapacity)
 
 	stopPrefetchCh := make(chan struct{})
 	defer close(stopPrefetchCh)
 	// prefetch txs from all pending txs
-	txsPrefetch := txs.Copy()
+	txsPrefetch := plainTxs.Copy()
 	tx := txsPrefetch.PeekWithUnwrap()
 	if tx != nil {
 		txCurr := &tx
@@ -864,20 +808,6 @@
 			signal = commitInterruptOutOfGas
 			break
 		}
-<<<<<<< HEAD
-		if stopTimer != nil {
-			select {
-			case <-stopTimer.C:
-				log.Info("Not enough time for further transactions", "txs", len(env.txs))
-				stopTimer.Reset(0) // re-active the timer, in case it will be used later.
-				signal = commitInterruptTimeout
-				break LOOP
-			default:
-			}
-		}
-		// Retrieve the next transaction and abort if all done
-		ltx := txs.Peek()
-=======
 		// If we don't have enough blob space for any further blob transactions,
 		// skip that list altogether
 		if !blobTxs.Empty() && env.blobs*params.BlobTxBlobGasPerBlob >= params.MaxBlobGasPerBlock {
@@ -905,10 +835,21 @@
 				txs, ltx = plainTxs, pltx
 			}
 		}
->>>>>>> 2bd6bd01
 		if ltx == nil {
 			break
 		}
+
+		if stopTimer != nil {
+			select {
+			case <-stopTimer.C:
+				log.Info("Not enough time for further transactions", "txs", len(env.txs))
+				stopTimer.Reset(0) // re-active the timer, in case it will be used later.
+				signal = commitInterruptTimeout
+				break LOOP
+			default:
+			}
+		}
+
 		// If we don't have enough space for the next transaction, skip the account.
 		if env.gasPool.Gas() < ltx.Gas {
 			log.Trace("Not enough gas left for transaction", "hash", ltx.Hash, "left", env.gasPool.Gas(), "needed", ltx.Gas)
@@ -1085,13 +1026,7 @@
 // fillTransactions retrieves the pending transactions from the txpool and fills them
 // into the given sealing block. The transaction selection and ordering strategy can
 // be customized with the plugin in the future.
-<<<<<<< HEAD
 func (w *worker) fillTransactions(interruptCh chan int32, env *environment, stopTimer *time.Timer) (err error) {
-	// Split the pending transactions into locals and remotes
-	// Fill the block with all available pending transactions.
-	pending := w.eth.TxPool().Pending(false)
-=======
-func (w *worker) fillTransactions(interrupt *atomic.Int32, env *environment) error {
 	w.mu.RLock()
 	tip := w.tip
 	w.mu.RUnlock()
@@ -1111,7 +1046,6 @@
 
 	filter.OnlyPlainTxs, filter.OnlyBlobTxs = false, true
 	pendingBlobTxs := w.eth.TxPool().Pending(filter)
->>>>>>> 2bd6bd01
 
 	// Split the pending transactions into locals and remotes.
 	localPlainTxs, remotePlainTxs := make(map[common.Address][]*txpool.LazyTransaction), pendingPlainTxs
@@ -1128,29 +1062,17 @@
 		}
 	}
 	// Fill the block with all available pending transactions.
-<<<<<<< HEAD
-	if len(localTxs) > 0 {
-		txs := newTransactionsByPriceAndNonce(env.signer, localTxs, env.header.BaseFee)
-		err = w.commitTransactions(env, txs, interruptCh, stopTimer)
-		// we will abort here when:
-		//   1.new block was imported
-		//   2.out of Gas, no more transaction can be added.
-		//   3.the mining timer has expired, stop adding transactions.
-		//   4.interrupted resubmit timer, which is by default 10s.
-		//     resubmit is for PoW only, can be deleted for PoS consensus later
-		if err != nil {
-			return
-		}
-	}
-	if len(remoteTxs) > 0 {
-		txs := newTransactionsByPriceAndNonce(env.signer, remoteTxs, env.header.BaseFee)
-		err = w.commitTransactions(env, txs, interruptCh, stopTimer)
-=======
+	// we will abort when:
+	//   1.new block was imported
+	//   2.out of Gas, no more transaction can be added.
+	//   3.the mining timer has expired, stop adding transactions.
+	//   4.interrupted resubmit timer, which is by default 10s.
+	//     resubmit is for PoW only, can be deleted for PoS consensus later
 	if len(localPlainTxs) > 0 || len(localBlobTxs) > 0 {
 		plainTxs := newTransactionsByPriceAndNonce(env.signer, localPlainTxs, env.header.BaseFee)
 		blobTxs := newTransactionsByPriceAndNonce(env.signer, localBlobTxs, env.header.BaseFee)
 
-		if err := w.commitTransactions(env, plainTxs, blobTxs, interrupt); err != nil {
+		if err := w.commitTransactions(env, plainTxs, blobTxs, interruptCh, stopTimer); err != nil {
 			return err
 		}
 	}
@@ -1158,13 +1080,12 @@
 		plainTxs := newTransactionsByPriceAndNonce(env.signer, remotePlainTxs, env.header.BaseFee)
 		blobTxs := newTransactionsByPriceAndNonce(env.signer, remoteBlobTxs, env.header.BaseFee)
 
-		if err := w.commitTransactions(env, plainTxs, blobTxs, interrupt); err != nil {
+		if err := w.commitTransactions(env, plainTxs, blobTxs, interruptCh, stopTimer); err != nil {
 			return err
 		}
->>>>>>> 2bd6bd01
-	}
-
-	return
+	}
+
+	return nil
 }
 
 // generateWork generates a sealing block based on the given parameters.
