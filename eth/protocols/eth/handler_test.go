--- conflicted
+++ resolved
@@ -138,11 +138,7 @@
 
 func (b *testBackend) RunPeer(peer *Peer, handler Handler) error {
 	// Normally the backend would do peer maintenance and handshakes. All that
-<<<<<<< HEAD
 	// is omitted, and we will just give control back to the handler.
-=======
-	// is omitted and we will just give control back to the handler.
->>>>>>> bed84606
 	return handler(peer)
 }
 func (b *testBackend) PeerInfo(enode.ID) interface{} { panic("not implemented") }
