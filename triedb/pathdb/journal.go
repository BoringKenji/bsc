--- conflicted
+++ resolved
@@ -239,11 +239,7 @@
 		log.Info("Failed to load journal, discard it", "err", err)
 	}
 	// Return single layer with persistent state.
-<<<<<<< HEAD
-	return newDiskLayer(root, rawdb.ReadPersistentStateID(db.diskdb), db, nil, NewTrieNodeBuffer(db.config.SyncFlush, db.config.WriteBufferSize, nil, 0))
-=======
-	return newDiskLayer(root, rawdb.ReadPersistentStateID(db.diskdb), db, nil, newBuffer(db.config.WriteBufferSize, nil, nil, 0))
->>>>>>> 330190e4
+	return newDiskLayer(root, rawdb.ReadPersistentStateID(db.diskdb), db, nil, NewTrieNodeBuffer(db.config.SyncFlush, db.config.WriteBufferSize, nil, nil, 0))
 }
 
 // loadDiskLayer reads the binary blob from the layer journal, reconstructing
@@ -283,7 +279,11 @@
 	if err := nodes.decode(journalBuf); err != nil {
 		return nil, err
 	}
-<<<<<<< HEAD
+	// Resolve flat state sets in aggregated buffer
+	var states stateSet
+	if err := states.decode(journalBuf); err != nil {
+		return nil, err
+	}
 
 	if journalTypeForReader == JournalFileType {
 		var shaSum [32]byte
@@ -298,16 +298,8 @@
 	}
 
 	// Calculate the internal state transitions by id difference.
-	base := newDiskLayer(root, id, db, nil, NewTrieNodeBuffer(db.config.SyncFlush, db.config.WriteBufferSize, &nodes, id-stored))
+	base := newDiskLayer(root, id, db, nil, NewTrieNodeBuffer(db.config.SyncFlush, db.config.WriteBufferSize, &nodes, &states, id-stored))
 	return base, nil
-=======
-	// Resolve flat state sets in aggregated buffer
-	var states stateSet
-	if err := states.decode(r); err != nil {
-		return nil, err
-	}
-	return newDiskLayer(root, id, db, nil, newBuffer(db.config.WriteBufferSize, &nodes, &states, id-stored)), nil
->>>>>>> 330190e4
 }
 
 // loadDiffLayer reads the next sections of a layer journal, reconstructing a new
@@ -392,11 +384,15 @@
 	if err := rlp.Encode(journalBuf, dl.id); err != nil {
 		return err
 	}
+	nodes, states := dl.buffer.getAllNodesAndStates()
 	// Step three, write the accumulated trie nodes into the journal
-	if err := dl.buffer.getAllNodes().encode(journalBuf); err != nil {
-		return err
-	}
-<<<<<<< HEAD
+	if err := nodes.encode(journalBuf); err != nil {
+		return err
+	}
+	// Step four, write the accumulated flat states into the journal
+	if err := states.encode(journalBuf); err != nil {
+		return err
+	}
 
 	// Store the journal buf into w and calculate checksum
 	if journalType == JournalFileType {
@@ -414,13 +410,6 @@
 	}
 
 	log.Info("Journaled pathdb disk layer", "root", dl.root)
-=======
-	// Step four, write the accumulated flat states into the journal
-	if err := dl.buffer.states.encode(w); err != nil {
-		return err
-	}
-	log.Debug("Journaled pathdb disk layer", "root", dl.root)
->>>>>>> 330190e4
 	return nil
 }
 
