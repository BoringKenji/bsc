// Copyright 2022 The go-ethereum Authors
// This file is part of the go-ethereum library.
//
// The go-ethereum library is free software: you can redistribute it and/or modify
// it under the terms of the GNU Lesser General Public License as published by
// the Free Software Foundation, either version 3 of the License, or
// (at your option) any later version.
//
// The go-ethereum library is distributed in the hope that it will be useful,
// but WITHOUT ANY WARRANTY; without even the implied warranty of
// MERCHANTABILITY or FITNESS FOR A PARTICULAR PURPOSE. See the
// GNU Lesser General Public License for more details.
//
// You should have received a copy of the GNU Lesser General Public License
// along with the go-ethereum library. If not, see <http://www.gnu.org/licenses/>.

package pathdb

import (
	"errors"
	"fmt"
	"io"
	"os"
	"sort"
	"strconv"
	"sync"
	"time"

	"github.com/ethereum/go-ethereum/common"
	"github.com/ethereum/go-ethereum/core/rawdb"
	"github.com/ethereum/go-ethereum/core/types"
	"github.com/ethereum/go-ethereum/crypto"
	"github.com/ethereum/go-ethereum/ethdb"
	"github.com/ethereum/go-ethereum/log"
	"github.com/ethereum/go-ethereum/params"
	"github.com/ethereum/go-ethereum/trie/trienode"
	"github.com/ethereum/go-verkle"
)

const (
	// defaultCleanSize is the default memory allowance of clean cache.
	defaultCleanSize = 16 * 1024 * 1024

	// MaxDirtyBufferSize is the maximum memory allowance of node buffer.
	// Too large buffer will cause the system to pause for a long
	// time when write happens. Also, the largest batch that pebble can
	// support is 4GB, node will panic if batch size exceeds this limit.
	MaxDirtyBufferSize = 256 * 1024 * 1024

	// defaultDirtyBufferSize is the default memory allowance of node buffer
	// that aggregates the writes from above until it's flushed into the
	// disk. It's meant to be used once the initial sync is finished.
	// Do not increase the buffer size arbitrarily, otherwise the system
	// pause time will increase when the database writes happen.
	defaultDirtyBufferSize = 64 * 1024 * 1024

	// DefaultBackgroundFlushInterval defines the default the wait interval
	// that background node cache flush disk.
	DefaultBackgroundFlushInterval = 3
)

type JournalType int

const (
	JournalKVType JournalType = iota
	JournalFileType
)

var (
	// maxDiffLayers is the maximum diff layers allowed in the layer tree.
	maxDiffLayers = 128
)

// layer is the interface implemented by all state layers which includes some
// public methods and some additional methods for internal usage.
type layer interface {
	// node retrieves the trie node with the node info. An error will be returned
	// if the read operation exits abnormally. Specifically, if the layer is
	// already stale.
	//
	// Note, no error will be returned if the requested node is not found in database.
	// Note, the hash parameter can access the diff-layer flat cache to speed up access.
	node(owner common.Hash, path []byte, hash common.Hash, depth int) ([]byte, common.Hash, *nodeLoc, error)

	// account directly retrieves the account RLP associated with a particular
	// hash in the slim data format. An error will be returned if the read
	// operation exits abnormally. Specifically, if the layer is already stale.
	//
	// Note:
	// - the returned account is not a copy, please don't modify it.
	// - no error will be returned if the requested account is not found in database.
	account(hash common.Hash, depth int) ([]byte, error)

	// storage directly retrieves the storage data associated with a particular hash,
	// within a particular account. An error will be returned if the read operation
	// exits abnormally. Specifically, if the layer is already stale.
	//
	// Note:
	// - the returned storage data is not a copy, please don't modify it.
	// - no error will be returned if the requested slot is not found in database.
	storage(accountHash, storageHash common.Hash, depth int) ([]byte, error)

	// rootHash returns the root hash for which this layer was made.
	rootHash() common.Hash

	// stateID returns the associated state id of layer.
	stateID() uint64

	// parentLayer returns the subsequent layer of it, or nil if the disk was reached.
	parentLayer() layer

	// update creates a new layer on top of the existing layer diff tree with
	// the provided dirty trie nodes along with the state change set.
	//
	// Note, the maps are retained by the method to avoid copying everything.
	update(root common.Hash, id uint64, block uint64, nodes *nodeSet, states *StateSetWithOrigin) *diffLayer

	// journal commits an entire diff hierarchy to disk into a single journal entry.
	// This is meant to be used during shutdown to persist the layer without
	// flattening everything down (bad for reorgs).
	journal(w io.Writer, journalType JournalType) error
}

// Config contains the settings for database.
type Config struct {
	SyncFlush       bool   // Flag of trienodebuffer sync flush cache to disk
	StateHistory    uint64 // Number of recent blocks to maintain state history for
	CleanCacheSize  int    // Maximum memory allowance (in bytes) for caching clean nodes
	WriteBufferSize int    // Maximum memory allowance (in bytes) for write buffer
	ReadOnly        bool   // Flag whether the database is opened in read only mode.
	NoTries         bool
	JournalFilePath string
	JournalFile     bool
}

// sanitize checks the provided user configurations and changes anything that's
// unreasonable or unworkable.
func (c *Config) sanitize() *Config {
	conf := *c
	if conf.WriteBufferSize > MaxDirtyBufferSize {
		log.Warn("Sanitizing invalid node buffer size", "provided", common.StorageSize(conf.WriteBufferSize), "updated", common.StorageSize(MaxDirtyBufferSize))
		conf.WriteBufferSize = MaxDirtyBufferSize
	}
	return &conf
}

// fields returns a list of attributes of config for printing.
func (c *Config) fields() []interface{} {
	var list []interface{}
	if c.ReadOnly {
		list = append(list, "readonly", true)
	}
	list = append(list, "cache", common.StorageSize(c.CleanCacheSize))
	list = append(list, "buffer", common.StorageSize(c.WriteBufferSize))
	list = append(list, "history", c.StateHistory)
	return list
}

// Defaults contains default settings for Ethereum mainnet.
var Defaults = &Config{
	StateHistory:    params.FullImmutabilityThreshold,
	CleanCacheSize:  defaultCleanSize,
	WriteBufferSize: defaultDirtyBufferSize,
}

// ReadOnly is the config in order to open database in read only mode.
var ReadOnly = &Config{ReadOnly: true}

// nodeHasher is the function to compute the hash of supplied node blob.
type nodeHasher func([]byte) (common.Hash, error)

// merkleNodeHasher computes the hash of the given merkle node.
func merkleNodeHasher(blob []byte) (common.Hash, error) {
	if len(blob) == 0 {
		return types.EmptyRootHash, nil
	}
	return crypto.Keccak256Hash(blob), nil
}

// verkleNodeHasher computes the hash of the given verkle node.
func verkleNodeHasher(blob []byte) (common.Hash, error) {
	if len(blob) == 0 {
		return types.EmptyVerkleHash, nil
	}
	n, err := verkle.ParseNode(blob, 0)
	if err != nil {
		return common.Hash{}, err
	}
	return n.Commit().Bytes(), nil
}

// Database is a multiple-layered structure for maintaining in-memory states
// along with its dirty trie nodes. It consists of one persistent base layer
// backed by a key-value store, on top of which arbitrarily many in-memory diff
// layers are stacked. The memory diffs can form a tree with branching, but the
// disk layer is singleton and common to all. If a reorg goes deeper than the
// disk layer, a batch of reverse diffs can be applied to rollback. The deepest
// reorg that can be handled depends on the amount of state histories tracked
// in the disk.
//
// At most one readable and writable database can be opened at the same time in
// the whole system which ensures that only one database writer can operate the
// persistent state. Unexpected open operations can cause the system to panic.
type Database struct {
	// readOnly is the flag whether the mutation is allowed to be applied.
	// It will be set automatically when the database is journaled during
	// the shutdown to reject all following unexpected mutations.
	readOnly bool       // Flag if database is opened in read only mode
	waitSync bool       // Flag if database is deactivated due to initial state sync
	isVerkle bool       // Flag if database is used for verkle tree
	hasher   nodeHasher // Trie node hasher

	config  *Config                      // Configuration for database
	diskdb  ethdb.Database               // Persistent storage for matured trie nodes
	tree    *layerTree                   // The group for all known layers
	freezer ethdb.ResettableAncientStore // Freezer for storing trie histories, nil possible in tests
	lock    sync.RWMutex                 // Lock to prevent mutations from happening at the same time
}

// New attempts to load an already existing layer from a persistent key-value
// store (with a number of memory layers from a journal). If the journal is not
// matched with the base persistent layer, all the recorded diff layers are discarded.
func New(diskdb ethdb.Database, config *Config, isVerkle bool) *Database {
	if config == nil {
		config = Defaults
	}
	config = config.sanitize()

	db := &Database{
		readOnly: config.ReadOnly,
		isVerkle: isVerkle,
		config:   config,
		diskdb:   diskdb,
		hasher:   merkleNodeHasher,
	}
	// Establish a dedicated database namespace tailored for verkle-specific
	// data, ensuring the isolation of both verkle and merkle tree data. It's
	// important to note that the introduction of a prefix won't lead to
	// substantial storage overhead, as the underlying database will efficiently
	// compress the shared key prefix.
	if isVerkle {
		db.diskdb = rawdb.NewTable(diskdb, string(rawdb.VerklePrefix))
		db.hasher = verkleNodeHasher
	}
	// Construct the layer tree by resolving the in-disk singleton state
	// and in-memory layer journal.
	db.tree = newLayerTree(db.loadLayers())

	// Repair the state history, which might not be aligned with the state
	// in the key-value store due to an unclean shutdown.
	if err := db.repairHistory(); err != nil {
		log.Crit("Failed to repair state history", "err", err)
	}
	// Disable database in case node is still in the initial state sync stage.
	if rawdb.ReadSnapSyncStatusFlag(diskdb) == rawdb.StateSyncRunning && !db.readOnly {
		if err := db.Disable(); err != nil {
			log.Crit("Failed to disable database", "err", err) // impossible to happen
		}
	}
	fields := config.fields()
	if db.isVerkle {
		fields = append(fields, "verkle", true)
	}
	log.Info("Initialized path database", fields...)
	return db
}

// repairHistory truncates leftover state history objects, which may occur due
// to an unclean shutdown or other unexpected reasons.
func (db *Database) repairHistory() error {
	if db.config.NoTries {
		return nil
	}
	// Open the freezer for state history. This mechanism ensures that
	// only one database instance can be opened at a time to prevent
	// accidental mutation.
	ancient, err := db.diskdb.AncientDatadir()
	if err != nil {
		// TODO error out if ancient store is disabled. A tons of unit tests
		// disable the ancient store thus the error here will immediately fail
		// all of them. Fix the tests first.
		return nil
	}
	offset := uint64(0) // differ from in block data, only metadata is used in state data
	freezer, err := rawdb.NewStateFreezer(ancient, db.isVerkle, db.readOnly, offset)
	if err != nil {
		log.Crit("Failed to open state history freezer", "err", err)
	}
	db.freezer = freezer

	// Reset the entire state histories if the trie database is not initialized
	// yet. This action is necessary because these state histories are not
	// expected to exist without an initialized trie database.
	id := db.tree.bottom().stateID()
	if id == 0 {
		frozen, err := db.freezer.Ancients()
		if err != nil {
			log.Crit("Failed to retrieve head of state history", "err", err)
		}
		if frozen != 0 {
			err := db.freezer.Reset()
			if err != nil {
				log.Crit("Failed to reset state histories", "err", err)
			}
			log.Info("Truncated extraneous state history")
		}
		return nil
	}
	// Truncate the extra state histories above in freezer in case it's not
	// aligned with the disk layer. It might happen after a unclean shutdown.
	pruned, err := truncateFromHead(db.diskdb, db.freezer, id)
	if err != nil {
		log.Crit("Failed to truncate extra state histories", "err", err)
	}
	if pruned != 0 {
		log.Warn("Truncated extra state histories", "number", pruned)
	}
	return nil
}

// Update adds a new layer into the tree, if that can be linked to an existing
// old parent. It is disallowed to insert a disk layer (the origin of all). Apart
// from that this function will flatten the extra diff layers at bottom into disk
// to only keep 128 diff layers in memory by default.
//
// The passed in maps(nodes, states) will be retained to avoid copying everything.
// Therefore, these maps must not be changed afterwards.
//
// The supplied parentRoot and root must be a valid trie hash value.
func (db *Database) Update(root common.Hash, parentRoot common.Hash, block uint64, nodes *trienode.MergedNodeSet, states *StateSetWithOrigin) error {
	// Hold the lock to prevent concurrent mutations.
	db.lock.Lock()
	defer db.lock.Unlock()

	// Short circuit if the mutation is not allowed.
	if err := db.modifyAllowed(); err != nil {
		return err
	}
	if err := db.tree.add(root, parentRoot, block, nodes, states); err != nil {
		return err
	}
	// Keep 128 diff layers in the memory, persistent layer is 129th.
	// - head layer is paired with HEAD state
	// - head-1 layer is paired with HEAD-1 state
	// - head-127 layer(bottom-most diff layer) is paired with HEAD-127 state
	// - head-128 layer(disk layer) is paired with HEAD-128 state
	return db.tree.cap(root, maxDiffLayers)
}

// Commit traverses downwards the layer tree from a specified layer with the
// provided state root and all the layers below are flattened downwards. It
// can be used alone and mostly for test purposes.
func (db *Database) Commit(root common.Hash, report bool) error {
	// Hold the lock to prevent concurrent mutations.
	db.lock.Lock()
	defer db.lock.Unlock()

	// Short circuit if the mutation is not allowed.
	if err := db.modifyAllowed(); err != nil {
		return err
	}
	return db.tree.cap(root, 0)
}

// Disable deactivates the database and invalidates all available state layers
// as stale to prevent access to the persistent state, which is in the syncing
// stage.
func (db *Database) Disable() error {
	db.lock.Lock()
	defer db.lock.Unlock()

	// Short circuit if the database is in read only mode.
	if db.readOnly {
		return errDatabaseReadOnly
	}
	// Prevent duplicated disable operation.
	if db.waitSync {
		log.Error("Reject duplicated disable operation")
		return nil
	}
	db.waitSync = true

	// Mark the disk layer as stale to prevent access to persistent state.
	db.tree.bottom().markStale()

	// Write the initial sync flag to persist it across restarts.
	rawdb.WriteSnapSyncStatusFlag(db.diskdb, rawdb.StateSyncRunning)
	log.Info("Disabled trie database due to state sync")
	return nil
}

// Enable activates database and resets the state tree with the provided persistent
// state root once the state sync is finished.
func (db *Database) Enable(root common.Hash) error {
	db.lock.Lock()
	defer db.lock.Unlock()

	// Short circuit if the database is in read only mode.
	if db.readOnly {
		return errDatabaseReadOnly
	}
	// Ensure the provided state root matches the stored one.
	stored, err := db.hasher(rawdb.ReadAccountTrieNode(db.diskdb, nil))
	if err != nil {
		return err
	}
	if stored != root {
		return fmt.Errorf("state root mismatch: stored %x, synced %x", stored, root)
	}
	// Drop the stale state journal in persistent database and
	// reset the persistent state id back to zero.
	batch := db.diskdb.NewBatch()
	db.DeleteTrieJournal(batch)
	rawdb.WritePersistentStateID(batch, 0)
	if err := batch.Write(); err != nil {
		return err
	}
	// Clean up all state histories in freezer. Theoretically
	// all root->id mappings should be removed as well. Since
	// mappings can be huge and might take a while to clear
	// them, just leave them in disk and wait for overwriting.
	if db.freezer != nil {
		if err := db.freezer.Reset(); err != nil {
			return err
		}
	}
	// Re-construct a new disk layer backed by persistent state
	// with **empty clean cache and node buffer**.
	db.tree.reset(newDiskLayer(root, 0, db, nil, NewTrieNodeBuffer(db.config.SyncFlush, db.config.WriteBufferSize, nil, nil, 0)))

	// Re-enable the database as the final step.
	db.waitSync = false
	rawdb.WriteSnapSyncStatusFlag(db.diskdb, rawdb.StateSyncFinished)
	log.Info("Rebuilt trie database", "root", root)
	return nil
}

// Recover rollbacks the database to a specified historical point.
// The state is supported as the rollback destination only if it's
// canonical state and the corresponding trie histories are existent.
//
// The supplied root must be a valid trie hash value.
func (db *Database) Recover(root common.Hash) error {
	db.lock.Lock()
	defer db.lock.Unlock()

	// Short circuit if rollback operation is not supported
	if err := db.modifyAllowed(); err != nil {
		return err
	}
	if db.freezer == nil {
		return errors.New("state rollback is non-supported")
	}
	// Short circuit if the target state is not recoverable
	if !db.Recoverable(root) {
		return errStateUnrecoverable
	}
	// Apply the state histories upon the disk layer in order
	var (
		start = time.Now()
		dl    = db.tree.bottom()
	)
	for dl.rootHash() != root {
		h, err := readHistory(db.freezer, dl.stateID())
		if err != nil {
			return err
		}
		dl, err = dl.revert(h)
		if err != nil {
			return err
		}
		// reset layer with newly created disk layer. It must be
		// done after each revert operation, otherwise the new
		// disk layer won't be accessible from outside.
		db.tree.reset(dl)
	}
	db.DeleteTrieJournal(db.diskdb)
	_, err := truncateFromHead(db.diskdb, db.freezer, dl.stateID())
	if err != nil {
		return err
	}
	log.Debug("Recovered state", "root", root, "elapsed", common.PrettyDuration(time.Since(start)))
	return nil
}

// Recoverable returns the indicator if the specified state is recoverable.
//
// The supplied root must be a valid trie hash value.
func (db *Database) Recoverable(root common.Hash) bool {
	// Ensure the requested state is a known state.
	id := rawdb.ReadStateID(db.diskdb, root)
	if id == nil {
		return false
	}
	// Recoverable state must be below the disk layer. The recoverable
	// state only refers to the state that is currently not available,
	// but can be restored by applying state history.
	dl := db.tree.bottom()
	if *id >= dl.stateID() {
		return false
	}
	// This is a temporary workaround for the unavailability of the freezer in
	// dev mode. As a consequence, the Pathdb loses the ability for deep reorg
	// in certain cases.
	// TODO(rjl493456442): Implement the in-memory ancient store.
	if db.freezer == nil {
		return false
	}
	// Ensure the requested state is a canonical state and all state
	// histories in range [id+1, disklayer.ID] are present and complete.
	return checkHistories(db.freezer, *id+1, dl.stateID()-*id, func(m *meta) error {
		if m.parent != root {
			return errors.New("unexpected state history")
		}
		root = m.root
		return nil
	}) == nil
}

// Close closes the trie database and the held freezer.
func (db *Database) Close() error {
	db.lock.Lock()
	defer db.lock.Unlock()

	// Set the database to read-only mode to prevent all
	// following mutations.
	db.readOnly = true

	// Release the memory held by clean cache.
	db.tree.bottom().resetCache()

	// Close the attached state history freezer.
	if db.freezer == nil {
		return nil
	}
	return db.freezer.Close()
}

// Size returns the current storage size of the memory cache in front of the
// persistent database layer.
func (db *Database) Size() (diffs common.StorageSize, nodes common.StorageSize, immutableNodes common.StorageSize) {
	db.tree.forEach(func(layer layer) {
		if diff, ok := layer.(*diffLayer); ok {
			diffs += common.StorageSize(diff.size())
		}
		if disk, ok := layer.(*diskLayer); ok {
			nodes, immutableNodes = disk.size()
		}
	})
	return diffs, nodes, immutableNodes
}

<<<<<<< HEAD
// Initialized returns an indicator if the state data is already
// initialized in path-based scheme.
func (db *Database) Initialized(genesisRoot common.Hash) bool {
	var inited bool
	db.tree.forEach(func(layer layer) {
		if layer.rootHash() != types.EmptyRootHash {
			inited = true
		}
	})
	if !inited {
		inited = rawdb.ReadSnapSyncStatusFlag(db.diskdb) != rawdb.StateSyncUnknown
	}
	return inited
}

// Scheme returns the node scheme used in the database.
func (db *Database) Scheme() string {
	return rawdb.PathScheme
}

// Head return the top non-fork difflayer/disklayer root hash for rewinding.
func (db *Database) Head() common.Hash {
	db.lock.Lock()
	defer db.lock.Unlock()
	return db.tree.front()
}

=======
>>>>>>> c4ad459b
// modifyAllowed returns the indicator if mutation is allowed. This function
// assumes the db.lock is already held.
func (db *Database) modifyAllowed() error {
	if db.readOnly {
		return errDatabaseReadOnly
	}
	if db.waitSync {
		return errDatabaseWaitSync
	}
	return nil
}

// GetAllRooHash returns all diffLayer and diskLayer root hash
func (db *Database) GetAllRooHash() [][]string {
	db.lock.Lock()
	defer db.lock.Unlock()

	data := make([][]string, 0, len(db.tree.layers))
	for _, v := range db.tree.layers {
		if dl, ok := v.(*diffLayer); ok {
			data = append(data, []string{fmt.Sprintf("%d", dl.block), dl.rootHash().String()})
		}
	}
	sort.Slice(data, func(i, j int) bool {
		block1, _ := strconv.Atoi(data[i][0])
		block2, _ := strconv.Atoi(data[j][0])
		return block1 > block2
	})

	data = append(data, []string{"-1", db.tree.bottom().rootHash().String()})
	return data
}

// DetermineJournalTypeForWriter is used when persisting the journal. It determines JournalType based on the config passed in by the Config.
func (db *Database) DetermineJournalTypeForWriter() JournalType {
	if db.config.JournalFile {
		return JournalFileType
	} else {
		return JournalKVType
	}
}

// DetermineJournalTypeForReader is used when loading the journal. It loads based on whether JournalKV or JournalFile currently exists.
func (db *Database) DetermineJournalTypeForReader() JournalType {
	if journal := rawdb.ReadTrieJournal(db.diskdb); len(journal) != 0 {
		return JournalKVType
	}

	if fileInfo, stateErr := os.Stat(db.config.JournalFilePath); stateErr == nil && !fileInfo.IsDir() {
		return JournalFileType
	}

	return JournalKVType
}

func (db *Database) DeleteTrieJournal(writer ethdb.KeyValueWriter) error {
	// To prevent any remnants of old journals after converting from JournalKV to JournalFile or vice versa, all deletions must be completed.
	rawdb.DeleteTrieJournal(writer)

	// delete from journal file, may not exist
	filePath := db.config.JournalFilePath
	if _, err := os.Stat(filePath); os.IsNotExist(err) {
		return nil
	}
	errRemove := os.Remove(filePath)
	if errRemove != nil {
		log.Crit("Failed to remove tries journal", "journal path", filePath, "err", errRemove)
	}
	return nil
}

// AccountHistory inspects the account history within the specified range.
//
// Start: State ID of the first history object for the query. 0 implies the first
// available object is selected as the starting point.
//
// End: State ID of the last history for the query. 0 implies the last available
// object is selected as the ending point. Note end is included in the query.
func (db *Database) AccountHistory(address common.Address, start, end uint64) (*HistoryStats, error) {
	return accountHistory(db.freezer, address, start, end)
}

// StorageHistory inspects the storage history within the specified range.
//
// Start: State ID of the first history object for the query. 0 implies the first
// available object is selected as the starting point.
//
// End: State ID of the last history for the query. 0 implies the last available
// object is selected as the ending point. Note end is included in the query.
//
// Note, slot refers to the hash of the raw slot key.
func (db *Database) StorageHistory(address common.Address, slot common.Hash, start uint64, end uint64) (*HistoryStats, error) {
	return storageHistory(db.freezer, address, slot, start, end)
}

// HistoryRange returns the block numbers associated with earliest and latest
// state history in the local store.
func (db *Database) HistoryRange() (uint64, uint64, error) {
	return historyRange(db.freezer)
}

// AccountIterator creates a new account iterator for the specified root hash and
// seeks to a starting account hash.
func (db *Database) AccountIterator(root common.Hash, seek common.Hash) (AccountIterator, error) {
	return newFastAccountIterator(db, root, seek)
}

// StorageIterator creates a new storage iterator for the specified root hash and
// account. The iterator will be moved to the specific start position.
func (db *Database) StorageIterator(root common.Hash, account common.Hash, seek common.Hash) (StorageIterator, error) {
	return newFastStorageIterator(db, root, account, seek)
}<|MERGE_RESOLUTION|>--- conflicted
+++ resolved
@@ -550,22 +550,6 @@
 	return diffs, nodes, immutableNodes
 }
 
-<<<<<<< HEAD
-// Initialized returns an indicator if the state data is already
-// initialized in path-based scheme.
-func (db *Database) Initialized(genesisRoot common.Hash) bool {
-	var inited bool
-	db.tree.forEach(func(layer layer) {
-		if layer.rootHash() != types.EmptyRootHash {
-			inited = true
-		}
-	})
-	if !inited {
-		inited = rawdb.ReadSnapSyncStatusFlag(db.diskdb) != rawdb.StateSyncUnknown
-	}
-	return inited
-}
-
 // Scheme returns the node scheme used in the database.
 func (db *Database) Scheme() string {
 	return rawdb.PathScheme
@@ -578,8 +562,6 @@
 	return db.tree.front()
 }
 
-=======
->>>>>>> c4ad459b
 // modifyAllowed returns the indicator if mutation is allowed. This function
 // assumes the db.lock is already held.
 func (db *Database) modifyAllowed() error {
