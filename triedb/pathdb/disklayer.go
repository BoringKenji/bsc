--- conflicted
+++ resolved
@@ -26,6 +26,7 @@
 	"github.com/ethereum/go-ethereum/crypto"
 	"github.com/ethereum/go-ethereum/ethdb"
 	"github.com/ethereum/go-ethereum/log"
+	"github.com/ethereum/go-ethereum/trie/trienode"
 )
 
 // trienodebuffer is a collection of modified trie nodes to aggregate the disk
@@ -39,7 +40,7 @@
 	// the ownership of the nodes map which belongs to the bottom-most diff layer.
 	// It will just hold the node references from the given map which are safe to
 	// copy.
-	commit(nodes map[common.Hash]map[string]*trienode.Node) trienodebuffer
+	commit(*nodeSet) trienodebuffer
 
 	// revert is the reverse operation of commit. It also merges the provided nodes
 	// into the trienodebuffer, the difference is that the provided node set should
@@ -48,11 +49,7 @@
 
 	// flush persists the in-memory dirty trie node into the disk if the configured
 	// memory threshold is reached. Note, all data must be written atomically.
-	flush(db ethdb.KeyValueStore, clean *fastcache.Cache, id uint64, force bool) error
-
-	// setSize sets the buffer size to the provided number, and invokes a flush
-	// operation if the current memory usage exceeds the new limit.
-	setSize(size int, db ethdb.KeyValueStore, clean *fastcache.Cache, id uint64) error
+	flush(db ethdb.KeyValueStore, freezer ethdb.AncientWriter, clean *fastcache.Cache, id uint64, force bool) error
 
 	// reset cleans up the disk cache.
 	reset()
@@ -63,8 +60,8 @@
 	// getSize return the trienodebuffer used size.
 	getSize() (uint64, uint64)
 
-	// getAllNodes return all the trie nodes are cached in trienodebuffer.
-	getAllNodes() map[common.Hash]map[string]*trienode.Node
+	// getAllNodes return the trie nodes set are cached in trienodebuffer.
+	getAllNodes() *nodeSet
 
 	// getLayers return the size of cached difflayers.
 	getLayers() uint64
@@ -73,10 +70,10 @@
 	waitAndStopFlushing()
 }
 
-func NewTrieNodeBuffer(sync bool, limit int, nodes map[common.Hash]map[string]*trienode.Node, layers uint64) trienodebuffer {
+func NewTrieNodeBuffer(sync bool, limit int, nodes *nodeSet, layers uint64) trienodebuffer {
 	if sync {
 		log.Info("New sync node buffer", "limit", common.StorageSize(limit), "layers", layers)
-		return newNodeBuffer(limit, nodes, layers)
+		return newBuffer(limit, nodes, layers)
 	}
 	log.Info("New async node buffer", "limit", common.StorageSize(limit), "layers", layers)
 	return newAsyncNodeBuffer(limit, nodes, layers)
@@ -87,23 +84,14 @@
 	root   common.Hash      // Immutable, root hash to which this layer was made for
 	id     uint64           // Immutable, corresponding state id
 	db     *Database        // Path-based trie database
-<<<<<<< HEAD
-	cleans *fastcache.Cache // GC friendly memory cache of clean node RLPs
-	buffer trienodebuffer   // Node buffer to aggregate writes
-=======
 	nodes  *fastcache.Cache // GC friendly memory cache of clean nodes
-	buffer *buffer          // Dirty buffer to aggregate writes of nodes
->>>>>>> c64cf28f
+	buffer trienodebuffer   // Dirty buffer to aggregate writes of nodes
 	stale  bool             // Signals that the layer became stale (state progressed)
 	lock   sync.RWMutex     // Lock used to protect stale flag
 }
 
 // newDiskLayer creates a new disk layer based on the passing arguments.
-<<<<<<< HEAD
-func newDiskLayer(root common.Hash, id uint64, db *Database, cleans *fastcache.Cache, buffer trienodebuffer) *diskLayer {
-=======
-func newDiskLayer(root common.Hash, id uint64, db *Database, nodes *fastcache.Cache, buffer *buffer) *diskLayer {
->>>>>>> c64cf28f
+func newDiskLayer(root common.Hash, id uint64, db *Database, nodes *fastcache.Cache, buffer trienodebuffer) *diskLayer {
 	// Initialize a clean cache if the memory allowance is not zero
 	// or reuse the provided cache if it is not nil (inherited from
 	// the original disk layer).
@@ -262,10 +250,8 @@
 	// Merge the trie nodes of the bottom-most diff layer into the buffer as the
 	// combined layer.
 	combined := dl.buffer.commit(bottom.nodes)
-	if combined.full() || force {
-		if err := combined.flush(dl.db.diskdb, dl.db.freezer, dl.nodes, bottom.stateID()); err != nil {
-			return nil, err
-		}
+	if err := combined.flush(dl.db.diskdb, dl.db.freezer, dl.nodes, bottom.stateID(), force); err != nil {
+		return nil, err
 	}
 	ndl := newDiskLayer(bottom.root, bottom.stateID(), dl.db, dl.nodes, combined)
 
@@ -323,22 +309,7 @@
 			log.Crit("Failed to write states", "err", err)
 		}
 	}
-<<<<<<< HEAD
-	return newDiskLayer(h.meta.parent, dl.id-1, dl.db, dl.cleans, dl.buffer), nil
-}
-
-// setBufferSize sets the trie node buffer size to the provided value.
-func (dl *diskLayer) setBufferSize(size int) error {
-	dl.lock.RLock()
-	defer dl.lock.RUnlock()
-
-	if dl.stale {
-		return errSnapshotStale
-	}
-	return dl.buffer.setSize(size, dl.db.diskdb, dl.cleans, dl.id)
-=======
 	return newDiskLayer(h.meta.parent, dl.id-1, dl.db, dl.nodes, dl.buffer), nil
->>>>>>> c64cf28f
 }
 
 // size returns the approximate size of cached nodes in the disk layer.
@@ -349,12 +320,8 @@
 	if dl.stale {
 		return 0, 0
 	}
-<<<<<<< HEAD
 	dirtyNodes, dirtyimmutableNodes := dl.buffer.getSize()
 	return common.StorageSize(dirtyNodes), common.StorageSize(dirtyimmutableNodes)
-=======
-	return common.StorageSize(dl.buffer.size())
->>>>>>> c64cf28f
 }
 
 // resetCache releases the memory held by clean cache to prevent memory leak.
