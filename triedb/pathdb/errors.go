--- conflicted
+++ resolved
@@ -39,11 +39,6 @@
 	// errStateUnrecoverable is returned if state is required to be reverted to
 	// a destination without associated state history available.
 	errStateUnrecoverable = errors.New("state is unrecoverable")
-<<<<<<< HEAD
-
-	// errUnexpectedNode is returned if the requested node with specified path is
-	// not hash matched with expectation.
-	errUnexpectedNode = errors.New("unexpected node")
 
 	// errWriteImmutable is returned if write to background immutable nodecache
 	// under asyncnodebuffer
@@ -58,15 +53,4 @@
 
 	// errRevertImmutable is returned if revert the background immutable nodecache
 	errRevertImmutable = errors.New("revert immutable nodecache")
-)
-
-func newUnexpectedNodeError(loc string, expHash common.Hash, gotHash common.Hash, owner common.Hash, path []byte, blob []byte) error {
-	blobHex := "nil"
-	if len(blob) > 0 {
-		blobHex = hexutil.Encode(blob)
-	}
-	return fmt.Errorf("%w, loc: %s, node: (%x %v), %x!=%x, blob: %s", errUnexpectedNode, loc, owner, path, expHash, gotHash, blobHex)
-}
-=======
-)
->>>>>>> f3c696fa
+)