--- conflicted
+++ resolved
@@ -67,22 +67,12 @@
 	// state. An error will be returned if the specified state is not available.
 	StateReader(root common.Hash) (database.StateReader, error)
 
-<<<<<<< HEAD
-	// Initialized returns an indicator if the state data is already initialized
-	// according to the state scheme.
-	Initialized(genesisRoot common.Hash) bool
-
-	// Size returns the current storage size of the memory cache in front of the
-	// persistent database layer.
-	Size() (common.StorageSize, common.StorageSize, common.StorageSize)
-=======
 	// Size returns the current storage size of the diff layers on top of the
 	// disk layer and the storage size of the nodes cached in the disk layer.
 	//
 	// For hash scheme, there is no differentiation between diff layer nodes
 	// and dirty disk layer nodes, so both are merged into the second return.
-	Size() (common.StorageSize, common.StorageSize)
->>>>>>> c4ad459b
+	Size() (common.StorageSize, common.StorageSize, common.StorageSize)
 
 	// Commit writes all relevant trie nodes belonging to the specified state
 	// to disk. Report specifies whether logs will be displayed in info level.
