--- conflicted
+++ resolved
@@ -147,8 +147,6 @@
 	// negative ints are not supported
 	{val: big.NewInt(-1), error: "rlp: cannot encode negative big.Int"},
 	{val: *big.NewInt(-1), error: "rlp: cannot encode negative big.Int"},
-<<<<<<< HEAD
-=======
 
 	// uint256
 	{val: uint256.NewInt(0), output: "80"},
@@ -173,7 +171,6 @@
 	// non-pointer uint256.Int
 	{val: *uint256.NewInt(0), output: "80"},
 	{val: *uint256.NewInt(0xFFFFFF), output: "83FFFFFF"},
->>>>>>> bed84606
 
 	// byte arrays
 	{val: [0]byte{}, output: "80"},
