--- conflicted
+++ resolved
@@ -59,12 +59,9 @@
 	"github.com/ethereum/go-ethereum/internal/blocktest"
 	"github.com/ethereum/go-ethereum/params"
 	"github.com/ethereum/go-ethereum/rpc"
-<<<<<<< HEAD
-=======
 	"github.com/ethereum/go-ethereum/triedb"
 	"github.com/holiman/uint256"
 	"github.com/stretchr/testify/require"
->>>>>>> f3c696fa
 )
 
 var emptyBlob = kzg4844.Blob{}
@@ -466,7 +463,7 @@
 	// Generate blocks for testing
 	db, blocks, _ := core.GenerateChainWithGenesis(gspec, engine, n, generator)
 	txlookupLimit := uint64(0)
-	chain, err := core.NewBlockChain(db, cacheConfig, gspec, nil, engine, vm.Config{}, &txlookupLimit)
+	chain, err := core.NewBlockChain(db, cacheConfig, gspec, nil, engine, vm.Config{}, nil, &txlookupLimit)
 	if err != nil {
 		t.Fatalf("failed to create tester chain: %v", err)
 	}
@@ -487,18 +484,13 @@
 func (b testBackend) SuggestGasTipCap(ctx context.Context) (*big.Int, error) {
 	return big.NewInt(0), nil
 }
-<<<<<<< HEAD
 
 func (b testBackend) Chain() *core.BlockChain {
 	return b.chain
 }
 
-func (b testBackend) FeeHistory(ctx context.Context, blockCount uint64, lastBlock rpc.BlockNumber, rewardPercentiles []float64) (*big.Int, [][]*big.Int, []*big.Int, []float64, error) {
-	return nil, nil, nil, nil, nil
-=======
 func (b testBackend) FeeHistory(ctx context.Context, blockCount uint64, lastBlock rpc.BlockNumber, rewardPercentiles []float64) (*big.Int, [][]*big.Int, []*big.Int, []float64, []*big.Int, []float64, error) {
 	return nil, nil, nil, nil, nil, nil, nil
->>>>>>> f3c696fa
 }
 func (b testBackend) BlobBaseFee(ctx context.Context) *big.Int { return new(big.Int) }
 func (b testBackend) ChainDb() ethdb.Database                  { return b.db }
@@ -660,6 +652,9 @@
 	panic("implement me")
 }
 func (b testBackend) SubscribeLogsEvent(ch chan<- []*types.Log) event.Subscription {
+	panic("implement me")
+}
+func (b testBackend) SubscribePendingLogsEvent(ch chan<- []*types.Log) event.Subscription {
 	panic("implement me")
 }
 func (b testBackend) BloomStatus() (uint64, uint64) { panic("implement me") }
@@ -2370,14 +2365,11 @@
 			Config: params.MergedTestChainConfig,
 			Alloc:  types.GenesisAlloc{},
 		}
-<<<<<<< HEAD
-=======
 		emptyBlob                      = new(kzg4844.Blob)
 		emptyBlobs                     = []kzg4844.Blob{*emptyBlob}
 		emptyBlobCommit, _             = kzg4844.BlobToCommitment(emptyBlob)
 		emptyBlobProof, _              = kzg4844.ComputeBlobProof(emptyBlob, emptyBlobCommit)
 		emptyBlobHash      common.Hash = kzg4844.CalcBlobHashV1(sha256.New(), &emptyBlobCommit)
->>>>>>> f3c696fa
 	)
 	b := newTestBackend(t, 1, genesis, beacon.New(ethash.NewFaker()), func(i int, b *core.BlockGen) {
 		b.SetPoS()
@@ -3371,7 +3363,6 @@
 	}
 }
 
-<<<<<<< HEAD
 func makeBlkSidecars(n, nPerTx int) []*types.BlobTxSidecar {
 	if n <= 0 {
 		return nil
@@ -3469,75 +3460,11 @@
 			test:     rpc.BlockNumberOrHashWithNumber(rpc.BlockNumber(7)),
 			fullBlob: false,
 			file:     "block-with-blobSidecars-show-little",
-=======
-type precompileContract struct{}
-
-func (p *precompileContract) RequiredGas(input []byte) uint64 { return 0 }
-
-func (p *precompileContract) Run(input []byte) ([]byte, error) { return nil, nil }
-
-func TestStateOverrideMovePrecompile(t *testing.T) {
-	db := state.NewDatabase(triedb.NewDatabase(rawdb.NewMemoryDatabase(), nil), nil)
-	statedb, err := state.New(common.Hash{}, db)
-	if err != nil {
-		t.Fatalf("failed to create statedb: %v", err)
-	}
-	precompiles := map[common.Address]vm.PrecompiledContract{
-		common.BytesToAddress([]byte{0x1}): &precompileContract{},
-		common.BytesToAddress([]byte{0x2}): &precompileContract{},
-	}
-	bytes2Addr := func(b []byte) *common.Address {
-		a := common.BytesToAddress(b)
-		return &a
-	}
-	var testSuite = []struct {
-		overrides           StateOverride
-		expectedPrecompiles map[common.Address]struct{}
-		fail                bool
-	}{
-		{
-			overrides: StateOverride{
-				common.BytesToAddress([]byte{0x1}): {
-					Code:             hex2Bytes("0xff"),
-					MovePrecompileTo: bytes2Addr([]byte{0x2}),
-				},
-				common.BytesToAddress([]byte{0x2}): {
-					Code: hex2Bytes("0x00"),
-				},
-			},
-			// 0x2 has already been touched by the moveTo.
-			fail: true,
-		}, {
-			overrides: StateOverride{
-				common.BytesToAddress([]byte{0x1}): {
-					Code:             hex2Bytes("0xff"),
-					MovePrecompileTo: bytes2Addr([]byte{0xff}),
-				},
-				common.BytesToAddress([]byte{0x3}): {
-					Code:             hex2Bytes("0x00"),
-					MovePrecompileTo: bytes2Addr([]byte{0xfe}),
-				},
-			},
-			// 0x3 is not a precompile.
-			fail: true,
-		}, {
-			overrides: StateOverride{
-				common.BytesToAddress([]byte{0x1}): {
-					Code:             hex2Bytes("0xff"),
-					MovePrecompileTo: bytes2Addr([]byte{0xff}),
-				},
-				common.BytesToAddress([]byte{0x2}): {
-					Code:             hex2Bytes("0x00"),
-					MovePrecompileTo: bytes2Addr([]byte{0xfe}),
-				},
-			},
-			expectedPrecompiles: map[common.Address]struct{}{common.BytesToAddress([]byte{0xfe}): {}, common.BytesToAddress([]byte{0xff}): {}},
->>>>>>> f3c696fa
+			file:     "block-with-blobSidecars-show-little",
 		},
 	}
 
 	for i, tt := range testSuite {
-<<<<<<< HEAD
 		var (
 			result interface{}
 			err    error
@@ -3548,6 +3475,97 @@
 			continue
 		}
 		testRPCResponseWithFile(t, i, result, "eth_getBlobSidecars", tt.file)
+	}
+}
+
+type precompileContract struct{}
+
+func (p *precompileContract) RequiredGas(input []byte) uint64 { return 0 }
+
+func (p *precompileContract) Run(input []byte) ([]byte, error) { return nil, nil }
+
+func TestStateOverrideMovePrecompile(t *testing.T) {
+	db := state.NewDatabase(triedb.NewDatabase(rawdb.NewMemoryDatabase(), nil), nil)
+	statedb, err := state.New(common.Hash{}, db)
+	if err != nil {
+		t.Fatalf("failed to create statedb: %v", err)
+	}
+	precompiles := map[common.Address]vm.PrecompiledContract{
+		common.BytesToAddress([]byte{0x1}): &precompileContract{},
+		common.BytesToAddress([]byte{0x2}): &precompileContract{},
+	}
+	bytes2Addr := func(b []byte) *common.Address {
+		a := common.BytesToAddress(b)
+		return &a
+	}
+	var testSuite = []struct {
+		overrides           StateOverride
+		expectedPrecompiles map[common.Address]struct{}
+		fail                bool
+	}{
+		{
+			overrides: StateOverride{
+				common.BytesToAddress([]byte{0x1}): {
+					Code:             hex2Bytes("0xff"),
+					MovePrecompileTo: bytes2Addr([]byte{0x2}),
+				},
+				common.BytesToAddress([]byte{0x2}): {
+					Code: hex2Bytes("0x00"),
+				},
+			},
+			// 0x2 has already been touched by the moveTo.
+			fail: true,
+		}, {
+			overrides: StateOverride{
+				common.BytesToAddress([]byte{0x1}): {
+					Code:             hex2Bytes("0xff"),
+					MovePrecompileTo: bytes2Addr([]byte{0xff}),
+				},
+				common.BytesToAddress([]byte{0x3}): {
+					Code:             hex2Bytes("0x00"),
+					MovePrecompileTo: bytes2Addr([]byte{0xfe}),
+				},
+			},
+			// 0x3 is not a precompile.
+			fail: true,
+		}, {
+			overrides: StateOverride{
+				common.BytesToAddress([]byte{0x1}): {
+					Code:             hex2Bytes("0xff"),
+					MovePrecompileTo: bytes2Addr([]byte{0xff}),
+				},
+				common.BytesToAddress([]byte{0x2}): {
+					Code:             hex2Bytes("0x00"),
+					MovePrecompileTo: bytes2Addr([]byte{0xfe}),
+				},
+			},
+			expectedPrecompiles: map[common.Address]struct{}{common.BytesToAddress([]byte{0xfe}): {}, common.BytesToAddress([]byte{0xff}): {}},
+		},
+	}
+
+	for i, tt := range testSuite {
+		cpy := maps.Clone(precompiles)
+		// Apply overrides
+		err := tt.overrides.Apply(statedb, cpy)
+		if tt.fail {
+			if err == nil {
+				t.Errorf("test %d: want error, have nothing", i)
+			}
+			continue
+		}
+		if err != nil {
+			t.Errorf("test %d: want no error, have %v", i, err)
+			continue
+		}
+		// Precompile keys
+		if len(cpy) != len(tt.expectedPrecompiles) {
+			t.Errorf("test %d: precompile mismatch, want %d, have %d", i, len(tt.expectedPrecompiles), len(cpy))
+		}
+		for k := range tt.expectedPrecompiles {
+			if _, ok := cpy[k]; !ok {
+				t.Errorf("test %d: precompile not found: %s", i, k.String())
+			}
+		}
 	}
 }
 
@@ -3606,34 +3624,11 @@
 			err    error
 		)
 		result, err = api.GetBlobSidecarByTxHash(context.Background(), tt.test, &tt.fullBlob)
-=======
-		cpy := maps.Clone(precompiles)
-		// Apply overrides
-		err := tt.overrides.Apply(statedb, cpy)
-		if tt.fail {
-			if err == nil {
-				t.Errorf("test %d: want error, have nothing", i)
-			}
-			continue
-		}
->>>>>>> f3c696fa
 		if err != nil {
 			t.Errorf("test %d: want no error, have %v", i, err)
 			continue
 		}
-<<<<<<< HEAD
 		testRPCResponseWithFile(t, i, result, "eth_getBlobSidecarByTxHash", tt.file)
-=======
-		// Precompile keys
-		if len(cpy) != len(tt.expectedPrecompiles) {
-			t.Errorf("test %d: precompile mismatch, want %d, have %d", i, len(tt.expectedPrecompiles), len(cpy))
-		}
-		for k := range tt.expectedPrecompiles {
-			if _, ok := cpy[k]; !ok {
-				t.Errorf("test %d: precompile not found: %s", i, k.String())
-			}
-		}
->>>>>>> f3c696fa
 	}
 }
 
