--- conflicted
+++ resolved
@@ -44,10 +44,6 @@
 
 devtools:
 	env GOBIN= go install golang.org/x/tools/cmd/stringer@latest
-<<<<<<< HEAD
-	env GOBIN= go install github.com/kevinburke/go-bindata@latest
-=======
->>>>>>> bed84606
 	env GOBIN= go install github.com/fjl/gencodec@latest
 	env GOBIN= go install github.com/golang/protobuf/protoc-gen-go@latest
 	env GOBIN= go install ./cmd/abigen
