# This Makefile is meant to be used by people that do not usually work
# with Go source code. If you know what GOPATH is then you probably
# don't need to bother with make.

<<<<<<< HEAD
.PHONY: geth android ios evm all test truffle-test clean
.PHONY: docker
=======
.PHONY: geth all test lint fmt clean devtools help
>>>>>>> f3c696fa

GOBIN = ./build/bin
GO ?= latest
GORUN = go run
GIT_COMMIT=$(shell git rev-parse HEAD)
GIT_COMMIT_DATE=$(shell git log -n1 --pretty='format:%cd' --date=format:'%Y%m%d')

#? geth: Build geth.
geth:
	$(GORUN) build/ci.go install ./cmd/geth
	@echo "Done building."
	@echo "Run \"$(GOBIN)/geth\" to launch geth."

<<<<<<< HEAD
#? faucet: Build faucet
faucet:
	$(GORUN) build/ci.go install ./cmd/faucet
	@echo "Done building faucet"

#? all: Build all packages and executables
=======
#? all: Build all packages and executables.
>>>>>>> f3c696fa
all:
	$(GORUN) build/ci.go install

#? test: Run the tests.
test: all
	$(GORUN) build/ci.go test -timeout 1h

truffle-test:
	docker build . -f ./docker/Dockerfile --target bsc-genesis -t bsc-genesis
	docker build . -f ./docker/Dockerfile --target bsc -t bsc
	docker build . -f ./docker/Dockerfile.truffle -t truffle-test
	docker compose -f ./tests/truffle/docker-compose.yml up genesis
	docker compose -f ./tests/truffle/docker-compose.yml up -d bsc-rpc bsc-validator1
	sleep 30
	docker compose -f ./tests/truffle/docker-compose.yml up --exit-code-from truffle-test truffle-test
	docker compose -f ./tests/truffle/docker-compose.yml down

#? lint: Run certain pre-selected linters.
lint: ## Run linters.
	$(GORUN) build/ci.go lint

#? fmt: Ensure consistent code formatting.
fmt:
	gofmt -s -w $(shell find . -name "*.go")

#? clean: Clean go cache, built executables, and the auto generated folder.
clean:
	go clean -cache
	rm -fr build/_workspace/pkg/ $(GOBIN)/*

# The devtools target installs tools required for 'go generate'.
# You need to put $GOBIN (or $GOPATH/bin) in your PATH to use 'go generate'.

#? devtools: Install recommended developer tools.
devtools:
	env GOBIN= go install golang.org/x/tools/cmd/stringer@latest
	env GOBIN= go install github.com/fjl/gencodec@latest
	env GOBIN= go install google.golang.org/protobuf/cmd/protoc-gen-go@latest
	env GOBIN= go install ./cmd/abigen
	@type "solc" 2> /dev/null || echo 'Please install solc'
	@type "protoc" 2> /dev/null || echo 'Please install protoc'

#? help: Build docker image
docker:
	docker build --pull -t bnb-chain/bsc:latest -f Dockerfile .

#? help: Get more info on make commands.
help: Makefile
	@echo ''
	@echo 'Usage:'
	@echo '  make [target]'
	@echo ''
	@echo 'Targets:'
	@sed -n 's/^#?//p' $< | column -t -s ':' |  sort | sed -e 's/^/ /'<|MERGE_RESOLUTION|>--- conflicted
+++ resolved
@@ -2,12 +2,8 @@
 # with Go source code. If you know what GOPATH is then you probably
 # don't need to bother with make.
 
-<<<<<<< HEAD
-.PHONY: geth android ios evm all test truffle-test clean
+.PHONY: geth faucet all test truffle-test lint fmt clean devtools help
 .PHONY: docker
-=======
-.PHONY: geth all test lint fmt clean devtools help
->>>>>>> f3c696fa
 
 GOBIN = ./build/bin
 GO ?= latest
@@ -21,16 +17,12 @@
 	@echo "Done building."
 	@echo "Run \"$(GOBIN)/geth\" to launch geth."
 
-<<<<<<< HEAD
 #? faucet: Build faucet
 faucet:
 	$(GORUN) build/ci.go install ./cmd/faucet
 	@echo "Done building faucet"
 
-#? all: Build all packages and executables
-=======
 #? all: Build all packages and executables.
->>>>>>> f3c696fa
 all:
 	$(GORUN) build/ci.go install
 
