--- conflicted
+++ resolved
@@ -354,7 +354,6 @@
 	return nil
 }
 
-<<<<<<< HEAD
 func (beacon *Beacon) Delay(_ consensus.ChainReader, _ *types.Header, _ *time.Duration) *time.Duration {
 	return nil
 }
@@ -365,16 +364,9 @@
 	if !beacon.IsPoSHeader(header) {
 		beacon.ethone.Finalize(chain, header, state, txs, uncles, nil, nil, nil, nil)
 		return nil
-=======
-// Finalize implements consensus.Engine and processes withdrawals on top.
-func (beacon *Beacon) Finalize(chain consensus.ChainHeaderReader, header *types.Header, state *state.StateDB, body *types.Body) {
-	if !beacon.IsPoSHeader(header) {
-		beacon.ethone.Finalize(chain, header, state, body)
-		return
->>>>>>> f3c696fa
 	}
 	// Withdrawals processing.
-	for _, w := range body.Withdrawals {
+	for _, w := range withdrawals {
 		// Convert amount from gwei to wei.
 		amount := new(uint256.Int).SetUint64(w.Amount)
 		amount = amount.Mul(amount, uint256.NewInt(params.GWei))
@@ -386,46 +378,30 @@
 
 // FinalizeAndAssemble implements consensus.Engine, setting the final state and
 // assembling the block.
-<<<<<<< HEAD
 func (beacon *Beacon) FinalizeAndAssemble(chain consensus.ChainHeaderReader, header *types.Header, state *state.StateDB, txs []*types.Transaction, uncles []*types.Header, receipts []*types.Receipt, withdrawals []*types.Withdrawal) (*types.Block, []*types.Receipt, error) {
 	// FinalizeAndAssemble is different with Prepare, it can be used in both block generation.
-=======
-func (beacon *Beacon) FinalizeAndAssemble(chain consensus.ChainHeaderReader, header *types.Header, state *state.StateDB, body *types.Body, receipts []*types.Receipt) (*types.Block, error) {
->>>>>>> f3c696fa
 	if !beacon.IsPoSHeader(header) {
-		return beacon.ethone.FinalizeAndAssemble(chain, header, state, body, receipts)
+		return beacon.ethone.FinalizeAndAssemble(chain, header, state, txs, uncles, receipts, withdrawals)
 	}
 	shanghai := chain.Config().IsShanghai(header.Number, header.Time)
 	if shanghai {
 		// All blocks after Shanghai must include a withdrawals root.
-		if body.Withdrawals == nil {
-			body.Withdrawals = make([]*types.Withdrawal, 0)
+		if withdrawals == nil {
+			withdrawals = make([]*types.Withdrawal, 0)
 		}
 	} else {
-<<<<<<< HEAD
 		if len(withdrawals) > 0 {
 			return nil, nil, errors.New("withdrawals set before Shanghai activation")
 		}
 	}
 	// Finalize and assemble the block.
 	beacon.Finalize(chain, header, state, &txs, uncles, withdrawals, nil, nil, nil)
-=======
-		if len(body.Withdrawals) > 0 {
-			return nil, errors.New("withdrawals set before Shanghai activation")
-		}
-	}
-	// Finalize and assemble the block.
-	beacon.Finalize(chain, header, state, body)
->>>>>>> f3c696fa
 
 	// Assign the final state root to header.
 	header.Root = state.IntermediateRoot(true)
 
-<<<<<<< HEAD
-	return types.NewBlockWithWithdrawals(header, txs, uncles, receipts, withdrawals, trie.NewStackTrie(nil)), receipts, nil
-=======
 	// Assemble the final block.
-	block := types.NewBlock(header, body, receipts, trie.NewStackTrie(nil))
+	block := types.NewBlock(header, &types.Body{Transactions: txs, Uncles: uncles, Withdrawals: withdrawals}, receipts, trie.NewStackTrie(nil))
 
 	// Create the block witness and attach to block.
 	// This step needs to happen as late as possible to catch all access events.
@@ -435,12 +411,12 @@
 		// Open the pre-tree to prove the pre-state against
 		parent := chain.GetHeaderByNumber(header.Number.Uint64() - 1)
 		if parent == nil {
-			return nil, fmt.Errorf("nil parent header for block %d", header.Number)
+			return nil, nil, fmt.Errorf("nil parent header for block %d", header.Number)
 		}
 
 		preTrie, err := state.Database().OpenTrie(parent.Root)
 		if err != nil {
-			return nil, fmt.Errorf("error opening pre-state tree root: %w", err)
+			return nil, nil, fmt.Errorf("error opening pre-state tree root: %w", err)
 		}
 
 		vktPreTrie, okpre := preTrie.(*trie.VerkleTrie)
@@ -449,15 +425,14 @@
 			if len(keys) > 0 {
 				verkleProof, stateDiff, err := vktPreTrie.Proof(vktPostTrie, keys, vktPreTrie.FlatdbNodeResolver)
 				if err != nil {
-					return nil, fmt.Errorf("error generating verkle proof for block %d: %w", header.Number, err)
+					return nil, nil, fmt.Errorf("error generating verkle proof for block %d: %w", header.Number, err)
 				}
 				block = block.WithWitness(&types.ExecutionWitness{StateDiff: stateDiff, VerkleProof: verkleProof})
 			}
 		}
 	}
 
-	return block, nil
->>>>>>> f3c696fa
+	return block, receipts, nil
 }
 
 // Seal generates a new sealing request for the given input block and pushes
