// Copyright 2018 The go-ethereum Authors
// This file is part of the go-ethereum library.
//
// The go-ethereum library is free software: you can redistribute it and/or modify
// it under the terms of the GNU Lesser General Public License as published by
// the Free Software Foundation, either version 3 of the License, or
// (at your option) any later version.
//
// The go-ethereum library is distributed in the hope that it will be useful,
// but WITHOUT ANY WARRANTY; without even the implied warranty of
// MERCHANTABILITY or FITNESS FOR A PARTICULAR PURPOSE. See the
// GNU Lesser General Public License for more details.
//
// You should have received a copy of the GNU Lesser General Public License
// along with the go-ethereum library. If not, see <http://www.gnu.org/licenses/>.

package rawdb

import (
	"bytes"
	rand2 "crypto/rand"
	"encoding/hex"
	"fmt"
	"io"
	"math/big"
	"math/rand"
	"os"
	"reflect"
	"testing"

	"github.com/stretchr/testify/require"

	"github.com/ethereum/go-ethereum/crypto/kzg4844"
	"github.com/holiman/uint256"

	"github.com/ethereum/go-ethereum/common"
	"github.com/ethereum/go-ethereum/core/types"
	"github.com/ethereum/go-ethereum/crypto"
	"github.com/ethereum/go-ethereum/params"
	"github.com/ethereum/go-ethereum/rlp"
	"golang.org/x/crypto/sha3"
)

// Tests block header storage and retrieval operations.
func TestHeaderStorage(t *testing.T) {
	db := NewMemoryDatabase()

	// Create a test header to move around the database and make sure it's really new
	header := &types.Header{Number: big.NewInt(42), Extra: []byte("test header")}
	if entry := ReadHeader(db, header.Hash(), header.Number.Uint64()); entry != nil {
		t.Fatalf("Non existent header returned: %v", entry)
	}
	// Write and verify the header in the database
	WriteHeader(db, header)
	if entry := ReadHeader(db, header.Hash(), header.Number.Uint64()); entry == nil {
		t.Fatalf("Stored header not found")
	} else if entry.Hash() != header.Hash() {
		t.Fatalf("Retrieved header mismatch: have %v, want %v", entry, header)
	}
	if entry := ReadHeaderRLP(db, header.Hash(), header.Number.Uint64()); entry == nil {
		t.Fatalf("Stored header RLP not found")
	} else {
		hasher := sha3.NewLegacyKeccak256()
		hasher.Write(entry)

		if hash := common.BytesToHash(hasher.Sum(nil)); hash != header.Hash() {
			t.Fatalf("Retrieved RLP header mismatch: have %v, want %v", entry, header)
		}
	}
	// Delete the header and verify the execution
	DeleteHeader(db, header.Hash(), header.Number.Uint64())
	if entry := ReadHeader(db, header.Hash(), header.Number.Uint64()); entry != nil {
		t.Fatalf("Deleted header returned: %v", entry)
	}
}

// Tests block body storage and retrieval operations.
func TestBodyStorage(t *testing.T) {
	db := NewMemoryDatabase()

	// Create a test body to move around the database and make sure it's really new
	body := &types.Body{Uncles: []*types.Header{{Extra: []byte("test header")}}}

	hasher := sha3.NewLegacyKeccak256()
	rlp.Encode(hasher, body)
	hash := common.BytesToHash(hasher.Sum(nil))

	if entry := ReadBody(db, hash, 0); entry != nil {
		t.Fatalf("Non existent body returned: %v", entry)
	}
	// Write and verify the body in the database
	WriteBody(db, hash, 0, body)
	if entry := ReadBody(db, hash, 0); entry == nil {
		t.Fatalf("Stored body not found")
	} else if types.DeriveSha(types.Transactions(entry.Transactions), newTestHasher()) != types.DeriveSha(types.Transactions(body.Transactions), newTestHasher()) || types.CalcUncleHash(entry.Uncles) != types.CalcUncleHash(body.Uncles) {
		t.Fatalf("Retrieved body mismatch: have %v, want %v", entry, body)
	}
	if entry := ReadBodyRLP(db, hash, 0); entry == nil {
		t.Fatalf("Stored body RLP not found")
	} else {
		hasher := sha3.NewLegacyKeccak256()
		hasher.Write(entry)

		if calc := common.BytesToHash(hasher.Sum(nil)); calc != hash {
			t.Fatalf("Retrieved RLP body mismatch: have %v, want %v", entry, body)
		}
	}
	// Delete the body and verify the execution
	DeleteBody(db, hash, 0)
	if entry := ReadBody(db, hash, 0); entry != nil {
		t.Fatalf("Deleted body returned: %v", entry)
	}
}

// Tests block storage and retrieval operations.
func TestBlockStorage(t *testing.T) {
	db := NewMemoryDatabase()

	// Create a test block to move around the database and make sure it's really new
	block := types.NewBlockWithHeader(&types.Header{
		Extra:       []byte("test block"),
		UncleHash:   types.EmptyUncleHash,
		TxHash:      types.EmptyTxsHash,
		ReceiptHash: types.EmptyReceiptsHash,
	})
	if entry := ReadBlock(db, block.Hash(), block.NumberU64()); entry != nil {
		t.Fatalf("Non existent block returned: %v", entry)
	}
	if entry := ReadHeader(db, block.Hash(), block.NumberU64()); entry != nil {
		t.Fatalf("Non existent header returned: %v", entry)
	}
	if entry := ReadBody(db, block.Hash(), block.NumberU64()); entry != nil {
		t.Fatalf("Non existent body returned: %v", entry)
	}
	// Write and verify the block in the database
	WriteBlock(db, block)
	if entry := ReadBlock(db, block.Hash(), block.NumberU64()); entry == nil {
		t.Fatalf("Stored block not found")
	} else if entry.Hash() != block.Hash() {
		t.Fatalf("Retrieved block mismatch: have %v, want %v", entry, block)
	}
	if entry := ReadHeader(db, block.Hash(), block.NumberU64()); entry == nil {
		t.Fatalf("Stored header not found")
	} else if entry.Hash() != block.Header().Hash() {
		t.Fatalf("Retrieved header mismatch: have %v, want %v", entry, block.Header())
	}
	if entry := ReadBody(db, block.Hash(), block.NumberU64()); entry == nil {
		t.Fatalf("Stored body not found")
	} else if types.DeriveSha(types.Transactions(entry.Transactions), newTestHasher()) != types.DeriveSha(block.Transactions(), newTestHasher()) || types.CalcUncleHash(entry.Uncles) != types.CalcUncleHash(block.Uncles()) {
		t.Fatalf("Retrieved body mismatch: have %v, want %v", entry, block.Body())
	}
	// Delete the block and verify the execution
	DeleteBlock(db, block.Hash(), block.NumberU64())
	if entry := ReadBlock(db, block.Hash(), block.NumberU64()); entry != nil {
		t.Fatalf("Deleted block returned: %v", entry)
	}
	if entry := ReadHeader(db, block.Hash(), block.NumberU64()); entry != nil {
		t.Fatalf("Deleted header returned: %v", entry)
	}
	if entry := ReadBody(db, block.Hash(), block.NumberU64()); entry != nil {
		t.Fatalf("Deleted body returned: %v", entry)
	}
}

// Tests that partial block contents don't get reassembled into full blocks.
func TestPartialBlockStorage(t *testing.T) {
	db := NewMemoryDatabase()
	block := types.NewBlockWithHeader(&types.Header{
		Extra:       []byte("test block"),
		UncleHash:   types.EmptyUncleHash,
		TxHash:      types.EmptyTxsHash,
		ReceiptHash: types.EmptyReceiptsHash,
	})
	// Store a header and check that it's not recognized as a block
	WriteHeader(db, block.Header())
	if entry := ReadBlock(db, block.Hash(), block.NumberU64()); entry != nil {
		t.Fatalf("Non existent block returned: %v", entry)
	}
	DeleteHeader(db, block.Hash(), block.NumberU64())

	// Store a body and check that it's not recognized as a block
	WriteBody(db, block.Hash(), block.NumberU64(), block.Body())
	if entry := ReadBlock(db, block.Hash(), block.NumberU64()); entry != nil {
		t.Fatalf("Non existent block returned: %v", entry)
	}
	DeleteBody(db, block.Hash(), block.NumberU64())

	// Store a header and a body separately and check reassembly
	WriteHeader(db, block.Header())
	WriteBody(db, block.Hash(), block.NumberU64(), block.Body())

	if entry := ReadBlock(db, block.Hash(), block.NumberU64()); entry == nil {
		t.Fatalf("Stored block not found")
	} else if entry.Hash() != block.Hash() {
		t.Fatalf("Retrieved block mismatch: have %v, want %v", entry, block)
	}
}

// Tests block storage and retrieval operations.
func TestBadBlockStorage(t *testing.T) {
	db := NewMemoryDatabase()

	// Create a test block to move around the database and make sure it's really new
	block := types.NewBlockWithHeader(&types.Header{
		Number:      big.NewInt(1),
		Extra:       []byte("bad block"),
		UncleHash:   types.EmptyUncleHash,
		TxHash:      types.EmptyTxsHash,
		ReceiptHash: types.EmptyReceiptsHash,
	})
	if entry := ReadBadBlock(db, block.Hash()); entry != nil {
		t.Fatalf("Non existent block returned: %v", entry)
	}
	// Write and verify the block in the database
	WriteBadBlock(db, block)
	if entry := ReadBadBlock(db, block.Hash()); entry == nil {
		t.Fatalf("Stored block not found")
	} else if entry.Hash() != block.Hash() {
		t.Fatalf("Retrieved block mismatch: have %v, want %v", entry, block)
	}
	// Write one more bad block
	blockTwo := types.NewBlockWithHeader(&types.Header{
		Number:      big.NewInt(2),
		Extra:       []byte("bad block two"),
		UncleHash:   types.EmptyUncleHash,
		TxHash:      types.EmptyTxsHash,
		ReceiptHash: types.EmptyReceiptsHash,
	})
	WriteBadBlock(db, blockTwo)

	// Write the block one again, should be filtered out.
	WriteBadBlock(db, block)
	badBlocks := ReadAllBadBlocks(db)
	if len(badBlocks) != 2 {
		t.Fatalf("Failed to load all bad blocks")
	}

	// Write a bunch of bad blocks, all the blocks are should sorted
	// in reverse order. The extra blocks should be truncated.
	for _, n := range rand.Perm(100) {
		block := types.NewBlockWithHeader(&types.Header{
			Number:      big.NewInt(int64(n)),
			Extra:       []byte("bad block"),
			UncleHash:   types.EmptyUncleHash,
			TxHash:      types.EmptyTxsHash,
			ReceiptHash: types.EmptyReceiptsHash,
		})
		WriteBadBlock(db, block)
	}
	badBlocks = ReadAllBadBlocks(db)
	if len(badBlocks) != badBlockToKeep {
		t.Fatalf("The number of persised bad blocks in incorrect %d", len(badBlocks))
	}
	for i := 0; i < len(badBlocks)-1; i++ {
		if badBlocks[i].NumberU64() < badBlocks[i+1].NumberU64() {
			t.Fatalf("The bad blocks are not sorted #[%d](%d) < #[%d](%d)", i, i+1, badBlocks[i].NumberU64(), badBlocks[i+1].NumberU64())
		}
	}

	// Delete all bad blocks
	DeleteBadBlocks(db)
	badBlocks = ReadAllBadBlocks(db)
	if len(badBlocks) != 0 {
		t.Fatalf("Failed to delete bad blocks")
	}
}

// Tests that canonical numbers can be mapped to hashes and retrieved.
func TestCanonicalMappingStorage(t *testing.T) {
	db := NewMemoryDatabase()

	// Create a test canonical number and assigned hash to move around
	hash, number := common.Hash{0: 0xff}, uint64(314)
	if entry := ReadCanonicalHash(db, number); entry != (common.Hash{}) {
		t.Fatalf("Non existent canonical mapping returned: %v", entry)
	}
	// Write and verify the TD in the database
	WriteCanonicalHash(db, hash, number)
	if entry := ReadCanonicalHash(db, number); entry == (common.Hash{}) {
		t.Fatalf("Stored canonical mapping not found")
	} else if entry != hash {
		t.Fatalf("Retrieved canonical mapping mismatch: have %v, want %v", entry, hash)
	}
	// Delete the TD and verify the execution
	DeleteCanonicalHash(db, number)
	if entry := ReadCanonicalHash(db, number); entry != (common.Hash{}) {
		t.Fatalf("Deleted canonical mapping returned: %v", entry)
	}
}

// Tests that head headers and head blocks can be assigned, individually.
func TestHeadStorage(t *testing.T) {
	db := NewMemoryDatabase()

	blockHead := types.NewBlockWithHeader(&types.Header{Extra: []byte("test block header")})
	blockFull := types.NewBlockWithHeader(&types.Header{Extra: []byte("test block full")})
	blockFast := types.NewBlockWithHeader(&types.Header{Extra: []byte("test block fast")})

	// Check that no head entries are in a pristine database
	if entry := ReadHeadHeaderHash(db); entry != (common.Hash{}) {
		t.Fatalf("Non head header entry returned: %v", entry)
	}
	if entry := ReadHeadBlockHash(db); entry != (common.Hash{}) {
		t.Fatalf("Non head block entry returned: %v", entry)
	}
	if entry := ReadHeadFastBlockHash(db); entry != (common.Hash{}) {
		t.Fatalf("Non fast head block entry returned: %v", entry)
	}
	// Assign separate entries for the head header and block
	WriteHeadHeaderHash(db, blockHead.Hash())
	WriteHeadBlockHash(db, blockFull.Hash())
	WriteHeadFastBlockHash(db, blockFast.Hash())

	// Check that both heads are present, and different (i.e. two heads maintained)
	if entry := ReadHeadHeaderHash(db); entry != blockHead.Hash() {
		t.Fatalf("Head header hash mismatch: have %v, want %v", entry, blockHead.Hash())
	}
	if entry := ReadHeadBlockHash(db); entry != blockFull.Hash() {
		t.Fatalf("Head block hash mismatch: have %v, want %v", entry, blockFull.Hash())
	}
	if entry := ReadHeadFastBlockHash(db); entry != blockFast.Hash() {
		t.Fatalf("Fast head block hash mismatch: have %v, want %v", entry, blockFast.Hash())
	}
}

// Tests that receipts associated with a single block can be stored and retrieved.
func TestBlockReceiptStorage(t *testing.T) {
	db := NewMemoryDatabase()

	// Create a live block since we need metadata to reconstruct the receipt
	tx1 := types.NewTransaction(1, common.HexToAddress("0x1"), big.NewInt(1), 1, big.NewInt(1), nil)
	tx2 := types.NewTransaction(2, common.HexToAddress("0x2"), big.NewInt(2), 2, big.NewInt(2), nil)

	body := &types.Body{Transactions: types.Transactions{tx1, tx2}}

	// Create the two receipts to manage afterwards
	receipt1 := &types.Receipt{
		Status:            types.ReceiptStatusFailed,
		CumulativeGasUsed: 1,
		Logs: []*types.Log{
			{Address: common.BytesToAddress([]byte{0x11})},
			{Address: common.BytesToAddress([]byte{0x01, 0x11})},
		},
		TxHash:          tx1.Hash(),
		ContractAddress: common.BytesToAddress([]byte{0x01, 0x11, 0x11}),
		GasUsed:         111111,
	}
	receipt1.Bloom = types.CreateBloom(types.Receipts{receipt1})

	receipt2 := &types.Receipt{
		PostState:         common.Hash{2}.Bytes(),
		CumulativeGasUsed: 2,
		Logs: []*types.Log{
			{Address: common.BytesToAddress([]byte{0x22})},
			{Address: common.BytesToAddress([]byte{0x02, 0x22})},
		},
		TxHash:          tx2.Hash(),
		ContractAddress: common.BytesToAddress([]byte{0x02, 0x22, 0x22}),
		GasUsed:         222222,
	}
	receipt2.Bloom = types.CreateBloom(types.Receipts{receipt2})
	receipts := []*types.Receipt{receipt1, receipt2}

	// Check that no receipt entries are in a pristine database
	hash := common.BytesToHash([]byte{0x03, 0x14})
	if rs := ReadReceipts(db, hash, 0, 0, params.TestChainConfig); len(rs) != 0 {
		t.Fatalf("non existent receipts returned: %v", rs)
	}
	// Insert the body that corresponds to the receipts
	WriteBody(db, hash, 0, body)

	// Insert the receipt slice into the database and check presence
	WriteReceipts(db, hash, 0, receipts)
	if rs := ReadReceipts(db, hash, 0, 0, params.TestChainConfig); len(rs) == 0 {
		t.Fatal("no receipts returned")
	} else {
		if err := checkReceiptsRLP(rs, receipts); err != nil {
			t.Fatal(err)
		}
	}
	// Delete the body and ensure that the receipts are no longer returned (metadata can't be recomputed)
	DeleteBody(db, hash, 0)
	if rs := ReadReceipts(db, hash, 0, 0, params.TestChainConfig); rs != nil {
		t.Fatalf("receipts returned when body was deleted: %v", rs)
	}
	// Ensure that receipts without metadata can be returned without the block body too
	if err := checkReceiptsRLP(ReadRawReceipts(db, hash, 0), receipts); err != nil {
		t.Fatal(err)
	}
	// Sanity check that body alone without the receipt is a full purge
	WriteBody(db, hash, 0, body)

	DeleteReceipts(db, hash, 0)
	if rs := ReadReceipts(db, hash, 0, 0, params.TestChainConfig); len(rs) != 0 {
		t.Fatalf("deleted receipts returned: %v", rs)
	}
}

func TestBlockBlobSidecarsStorage(t *testing.T) {
	db := NewMemoryDatabase()

	// Create a live block since we need metadata to reconstruct the receipt
	genBlobs := makeBlkSidecars(1, 2)
	tx1 := types.NewTx(&types.BlobTx{
		ChainID:    new(uint256.Int).SetUint64(1),
		GasTipCap:  new(uint256.Int),
		GasFeeCap:  new(uint256.Int),
		Gas:        0,
		Value:      new(uint256.Int),
		Data:       nil,
		BlobFeeCap: new(uint256.Int),
		BlobHashes: []common.Hash{common.HexToHash("0x34ec6e64f9cda8fe0451a391e4798085a3ef51a65ed1bfb016e34fc1a2028f8f"), common.HexToHash("0xb9a412e875f29fac436acde234f954e91173c4cf79814f6dcf630d8a6345747f")},
		Sidecar:    genBlobs[0],
		V:          new(uint256.Int),
		R:          new(uint256.Int),
		S:          new(uint256.Int),
	})
	tx2 := types.NewTx(&types.DynamicFeeTx{
		ChainID:   new(big.Int).SetUint64(1),
		GasTipCap: new(big.Int),
		GasFeeCap: new(big.Int),
		Gas:       0,
		Value:     new(big.Int),
		Data:      nil,
		V:         new(big.Int),
		R:         new(big.Int),
		S:         new(big.Int),
	})

	blkHash := common.BytesToHash([]byte{0x03, 0x14})
	body := &types.Body{Transactions: types.Transactions{tx1, tx2}}
	sidecars := types.BlobSidecars{types.NewBlobSidecarFromTx(tx1)}

	// Check that no sidecars entries are in a pristine database
	if bs := ReadBlobSidecars(db, blkHash, 0); len(bs) != 0 {
		t.Fatalf("non existent sidecars returned: %v", bs)
	}
	WriteBody(db, blkHash, 0, body)
	WriteBlobSidecars(db, blkHash, 0, sidecars)

	if bs := ReadBlobSidecars(db, blkHash, 0); len(bs) == 0 {
		t.Fatalf("no sidecars returned")
	} else {
		if err := checkBlobSidecarsRLP(bs, sidecars); err != nil {
			t.Fatalf("err: %v", err.Error())
		}
	}

	DeleteBlobSidecars(db, blkHash, 0)
	if bs := ReadBlobSidecars(db, blkHash, 0); len(bs) != 0 {
		t.Fatalf("deleted sidecars returned: %v", bs)
	}
}

func checkReceiptsRLP(have, want types.Receipts) error {
	if len(have) != len(want) {
		return fmt.Errorf("receipts sizes mismatch: have %d, want %d", len(have), len(want))
	}
	for i := 0; i < len(want); i++ {
		rlpHave, err := rlp.EncodeToBytes(have[i])
		if err != nil {
			return err
		}
		rlpWant, err := rlp.EncodeToBytes(want[i])
		if err != nil {
			return err
		}
		if !bytes.Equal(rlpHave, rlpWant) {
			return fmt.Errorf("receipt #%d: receipt mismatch: have %s, want %s", i, hex.EncodeToString(rlpHave), hex.EncodeToString(rlpWant))
		}
	}
	return nil
}

func checkBlobSidecarsRLP(have, want types.BlobSidecars) error {
	if len(have) != len(want) {
		return fmt.Errorf("blobs sizes mismatch: have %d, want %d", len(have), len(want))
	}
	for i := 0; i < len(want); i++ {
		rlpHave, err := rlp.EncodeToBytes(have[i])
		if err != nil {
			return err
		}
		rlpWant, err := rlp.EncodeToBytes(want[i])
		if err != nil {
			return err
		}
		if !bytes.Equal(rlpHave, rlpWant) {
			return fmt.Errorf("blob #%d: receipt mismatch: have %s, want %s", i, hex.EncodeToString(rlpHave), hex.EncodeToString(rlpWant))
		}
	}
	return nil
}

func TestAncientStorage(t *testing.T) {
	// Freezer style fast import the chain.
	frdir := t.TempDir()
	db, err := NewDatabaseWithFreezer(NewMemoryDatabase(), frdir, "", false, false, false, false, false)
	if err != nil {
		t.Fatalf("failed to create database with ancient backend")
	}
	defer db.Close()

	// Create a test block
	block := types.NewBlockWithHeader(&types.Header{
		Number:      big.NewInt(0),
		Extra:       []byte("test block"),
		UncleHash:   types.EmptyUncleHash,
		TxHash:      types.EmptyTxsHash,
		ReceiptHash: types.EmptyReceiptsHash,
	})
	// Ensure nothing non-existent will be read
	hash, number := block.Hash(), block.NumberU64()
	if blob := ReadHeaderRLP(db, hash, number); len(blob) > 0 {
		t.Fatalf("non existent header returned")
	}
	if blob := ReadBodyRLP(db, hash, number); len(blob) > 0 {
		t.Fatalf("non existent body returned")
	}
	if blob := ReadReceiptsRLP(db, hash, number); len(blob) > 0 {
		t.Fatalf("non existent receipts returned")
	}

	// Write and verify the header in the database
<<<<<<< HEAD
	_, err = WriteAncientBlocks(db, []*types.Block{block}, []types.Receipts{nil}, big.NewInt(100))
	require.NoError(t, err)
=======
	WriteAncientBlocks(db, []*types.Block{block}, []types.Receipts{nil})
>>>>>>> c4ad459b

	if blob := ReadHeaderRLP(db, hash, number); len(blob) == 0 {
		t.Fatalf("no header returned")
	}
	if blob := ReadBodyRLP(db, hash, number); len(blob) == 0 {
		t.Fatalf("no body returned")
	}
	if blob := ReadReceiptsRLP(db, hash, number); len(blob) == 0 {
		t.Fatalf("no receipts returned")
	}

	// Use a fake hash for data retrieval, nothing should be returned.
	fakeHash := common.BytesToHash([]byte{0x01, 0x02, 0x03})
	if blob := ReadHeaderRLP(db, fakeHash, number); len(blob) != 0 {
		t.Fatalf("invalid header returned")
	}
	if blob := ReadBodyRLP(db, fakeHash, number); len(blob) != 0 {
		t.Fatalf("invalid body returned")
	}
	if blob := ReadReceiptsRLP(db, fakeHash, number); len(blob) != 0 {
		t.Fatalf("invalid receipts returned")
	}
}

func TestCanonicalHashIteration(t *testing.T) {
	var cases = []struct {
		from, to uint64
		limit    int
		expect   []uint64
	}{
		{1, 8, 0, nil},
		{1, 8, 1, []uint64{1}},
		{1, 8, 10, []uint64{1, 2, 3, 4, 5, 6, 7}},
		{1, 9, 10, []uint64{1, 2, 3, 4, 5, 6, 7, 8}},
		{2, 9, 10, []uint64{2, 3, 4, 5, 6, 7, 8}},
		{9, 10, 10, nil},
	}
	// Test empty db iteration
	db := NewMemoryDatabase()
	numbers, _ := ReadAllCanonicalHashes(db, 0, 10, 10)
	if len(numbers) != 0 {
		t.Fatalf("No entry should be returned to iterate an empty db")
	}
	// Fill database with testing data.
	for i := uint64(1); i <= 8; i++ {
		WriteCanonicalHash(db, common.Hash{}, i)
	}
	for i, c := range cases {
		numbers, _ := ReadAllCanonicalHashes(db, c.from, c.to, c.limit)
		if !reflect.DeepEqual(numbers, c.expect) {
			t.Fatalf("Case %d failed, want %v, got %v", i, c.expect, numbers)
		}
	}
}

func TestHashesInRange(t *testing.T) {
	mkHeader := func(number, seq int) *types.Header {
		h := types.Header{
			Difficulty: new(big.Int),
			Number:     big.NewInt(int64(number)),
			GasLimit:   uint64(seq),
		}
		return &h
	}
	db := NewMemoryDatabase()
	// For each number, write N versions of that particular number
	total := 0
	for i := 0; i < 15; i++ {
		for ii := 0; ii < i; ii++ {
			WriteHeader(db, mkHeader(i, ii))
			total++
		}
	}
	if have, want := len(ReadAllHashesInRange(db, 10, 10)), 10; have != want {
		t.Fatalf("Wrong number of hashes read, want %d, got %d", want, have)
	}
	if have, want := len(ReadAllHashesInRange(db, 10, 9)), 0; have != want {
		t.Fatalf("Wrong number of hashes read, want %d, got %d", want, have)
	}
	if have, want := len(ReadAllHashesInRange(db, 0, 100)), total; have != want {
		t.Fatalf("Wrong number of hashes read, want %d, got %d", want, have)
	}
	if have, want := len(ReadAllHashesInRange(db, 9, 10)), 9+10; have != want {
		t.Fatalf("Wrong number of hashes read, want %d, got %d", want, have)
	}
	if have, want := len(ReadAllHashes(db, 10)), 10; have != want {
		t.Fatalf("Wrong number of hashes read, want %d, got %d", want, have)
	}
	if have, want := len(ReadAllHashes(db, 16)), 0; have != want {
		t.Fatalf("Wrong number of hashes read, want %d, got %d", want, have)
	}
	if have, want := len(ReadAllHashes(db, 1)), 1; have != want {
		t.Fatalf("Wrong number of hashes read, want %d, got %d", want, have)
	}
}

// This measures the write speed of the WriteAncientBlocks operation.
func BenchmarkWriteAncientBlocks(b *testing.B) {
	// Open freezer database.
	frdir := b.TempDir()
	db, err := NewDatabaseWithFreezer(NewMemoryDatabase(), frdir, "", false, false, false, false, false)
	if err != nil {
		b.Fatalf("failed to create database with ancient backend")
	}
	defer db.Close()

	// Create the data to insert. The blocks must have consecutive numbers, so we create
	// all of them ahead of time. However, there is no need to create receipts
	// individually for each block, just make one batch here and reuse it for all writes.
	const batchSize = 128
	const blockTxs = 20
	allBlocks := makeTestBlocks(b.N, blockTxs)
	batchReceipts := makeTestReceipts(batchSize, blockTxs)
	batchSidecars := makeTestSidecars(batchSize, blockTxs)
	b.ResetTimer()

	// The benchmark loop writes batches of blocks, but note that the total block count is
	// b.N. This means the resulting ns/op measurement is the time it takes to write a
	// single block and its associated data.
	var totalSize int64
	for i := 0; i < b.N; i += batchSize {
		length := batchSize
		if i+batchSize > b.N {
			length = b.N - i
		}

		blocks := allBlocks[i : i+length]
		receipts := batchReceipts[:length]
<<<<<<< HEAD
		for j := 0; j < length; j++ {
			blocks[i+j] = blocks[i+j].WithSidecars(batchSidecars[j])
		}
		writeSize, err := WriteAncientBlocks(db, blocks, receipts, td)
=======
		writeSize, err := WriteAncientBlocks(db, blocks, receipts)
>>>>>>> c4ad459b
		if err != nil {
			b.Fatal(err)
		}
		totalSize += writeSize
	}

	// Enable MB/s reporting.
	b.SetBytes(totalSize / int64(b.N))
}

// makeTestBlocks creates fake blocks for the ancient write benchmark.
func makeTestBlocks(nblock int, txsPerBlock int) []*types.Block {
	key, _ := crypto.HexToECDSA("b71c71a67e1177ad4e901695e1b4b9ee17ae16c6668d313eac2f96dbcda3f291")
	signer := types.LatestSignerForChainID(big.NewInt(8))

	// Create transactions.
	txs := make([]*types.Transaction, txsPerBlock)
	for i := 0; i < len(txs); i++ {
		var err error
		to := common.Address{1, 1, 1, 1, 1, 1, 1, 1, 1, 1, 1, 1, 1, 1, 1, 1}
		txs[i], err = types.SignNewTx(key, signer, &types.LegacyTx{
			Nonce:    2,
			GasPrice: big.NewInt(30000),
			Gas:      0x45454545,
			To:       &to,
		})
		if err != nil {
			panic(err)
		}
	}

	// Create the blocks.
	blocks := make([]*types.Block, nblock)
	for i := 0; i < nblock; i++ {
		header := &types.Header{
			Number: big.NewInt(int64(i)),
			Extra:  []byte("test block"),
		}
		blocks[i] = types.NewBlockWithHeader(header).WithBody(types.Body{Transactions: txs})
		blocks[i].Hash() // pre-cache the block hash
	}
	return blocks
}

// makeTestReceipts creates fake receipts for the ancient write benchmark.
func makeTestReceipts(n int, nPerBlock int) []types.Receipts {
	receipts := make([]*types.Receipt, nPerBlock)
	var logs []*types.Log
	for i := 0; i < 5; i++ {
		logs = append(logs, new(types.Log))
	}
	for i := 0; i < len(receipts); i++ {
		receipts[i] = &types.Receipt{
			Status:            types.ReceiptStatusSuccessful,
			CumulativeGasUsed: 0x888888888,
			Logs:              logs,
		}
	}
	allReceipts := make([]types.Receipts, n)
	for i := 0; i < n; i++ {
		allReceipts[i] = receipts
	}
	return allReceipts
}

func makeBlkSidecars(n, nPerTx int) []*types.BlobTxSidecar {
	if n <= 0 {
		return nil
	}
	ret := make([]*types.BlobTxSidecar, n)
	for i := 0; i < n; i++ {
		blobs := make([]kzg4844.Blob, nPerTx)
		commitments := make([]kzg4844.Commitment, nPerTx)
		proofs := make([]kzg4844.Proof, nPerTx)
		for i := 0; i < nPerTx; i++ {
			io.ReadFull(rand2.Reader, blobs[i][:])
			commitments[i], _ = kzg4844.BlobToCommitment(&blobs[i])
			proofs[i], _ = kzg4844.ComputeBlobProof(&blobs[i], commitments[i])
		}
		ret[i] = &types.BlobTxSidecar{
			Blobs:       blobs,
			Commitments: commitments,
			Proofs:      proofs,
		}
	}
	return ret
}

// makeTestSidecars creates fake blobs for the ancient write benchmark.
func makeTestSidecars(n int, nPerBlock int) []types.BlobSidecars {
	allBlobs := make([]types.BlobSidecars, n)
	for i := 0; i < n; i++ {
		raws := makeBlkSidecars(nPerBlock, i%3)
		var sidecars types.BlobSidecars
		for _, s := range raws {
			sidecars = append(sidecars, &types.BlobSidecar{BlobTxSidecar: *s})
		}
		allBlobs[i] = sidecars
	}
	return allBlobs
}

type fullLogRLP struct {
	Address     common.Address
	Topics      []common.Hash
	Data        []byte
	BlockNumber uint64
	TxHash      common.Hash
	TxIndex     uint
	BlockHash   common.Hash
	Index       uint
}

func newFullLogRLP(l *types.Log) *fullLogRLP {
	return &fullLogRLP{
		Address:     l.Address,
		Topics:      l.Topics,
		Data:        l.Data,
		BlockNumber: l.BlockNumber,
		TxHash:      l.TxHash,
		TxIndex:     l.TxIndex,
		BlockHash:   l.BlockHash,
		Index:       l.Index,
	}
}

// Tests that logs associated with a single block can be retrieved.
func TestReadLogs(t *testing.T) {
	db := NewMemoryDatabase()

	// Create a live block since we need metadata to reconstruct the receipt
	tx1 := types.NewTransaction(1, common.HexToAddress("0x1"), big.NewInt(1), 1, big.NewInt(1), nil)
	tx2 := types.NewTransaction(2, common.HexToAddress("0x2"), big.NewInt(2), 2, big.NewInt(2), nil)

	body := &types.Body{Transactions: types.Transactions{tx1, tx2}}

	// Create the two receipts to manage afterwards
	receipt1 := &types.Receipt{
		Status:            types.ReceiptStatusFailed,
		CumulativeGasUsed: 1,
		Logs: []*types.Log{
			{Address: common.BytesToAddress([]byte{0x11})},
			{Address: common.BytesToAddress([]byte{0x01, 0x11})},
		},
		TxHash:          tx1.Hash(),
		ContractAddress: common.BytesToAddress([]byte{0x01, 0x11, 0x11}),
		GasUsed:         111111,
	}
	receipt1.Bloom = types.CreateBloom(types.Receipts{receipt1})

	receipt2 := &types.Receipt{
		PostState:         common.Hash{2}.Bytes(),
		CumulativeGasUsed: 2,
		Logs: []*types.Log{
			{Address: common.BytesToAddress([]byte{0x22})},
			{Address: common.BytesToAddress([]byte{0x02, 0x22})},
		},
		TxHash:          tx2.Hash(),
		ContractAddress: common.BytesToAddress([]byte{0x02, 0x22, 0x22}),
		GasUsed:         222222,
	}
	receipt2.Bloom = types.CreateBloom(types.Receipts{receipt2})
	receipts := []*types.Receipt{receipt1, receipt2}

	hash := common.BytesToHash([]byte{0x03, 0x14})
	// Check that no receipt entries are in a pristine database
	if rs := ReadReceipts(db, hash, 0, 0, params.TestChainConfig); len(rs) != 0 {
		t.Fatalf("non existent receipts returned: %v", rs)
	}
	// Insert the body that corresponds to the receipts
	WriteBody(db, hash, 0, body)

	// Insert the receipt slice into the database and check presence
	WriteReceipts(db, hash, 0, receipts)

	logs := ReadLogs(db, hash, 0)
	if len(logs) == 0 {
		t.Fatalf("no logs returned")
	}
	if have, want := len(logs), 2; have != want {
		t.Fatalf("unexpected number of logs returned, have %d want %d", have, want)
	}
	if have, want := len(logs[0]), 2; have != want {
		t.Fatalf("unexpected number of logs[0] returned, have %d want %d", have, want)
	}
	if have, want := len(logs[1]), 2; have != want {
		t.Fatalf("unexpected number of logs[1] returned, have %d want %d", have, want)
	}

	for i, pr := range receipts {
		for j, pl := range pr.Logs {
			rlpHave, err := rlp.EncodeToBytes(newFullLogRLP(logs[i][j]))
			if err != nil {
				t.Fatal(err)
			}
			rlpWant, err := rlp.EncodeToBytes(newFullLogRLP(pl))
			if err != nil {
				t.Fatal(err)
			}
			if !bytes.Equal(rlpHave, rlpWant) {
				t.Fatalf("receipt #%d: receipt mismatch: have %s, want %s", i, hex.EncodeToString(rlpHave), hex.EncodeToString(rlpWant))
			}
		}
	}
}

func TestDeriveLogFields(t *testing.T) {
	// Create a few transactions to have receipts for
	to2 := common.HexToAddress("0x2")
	to3 := common.HexToAddress("0x3")
	txs := types.Transactions{
		types.NewTx(&types.LegacyTx{
			Nonce:    1,
			Value:    big.NewInt(1),
			Gas:      1,
			GasPrice: big.NewInt(1),
		}),
		types.NewTx(&types.LegacyTx{
			To:       &to2,
			Nonce:    2,
			Value:    big.NewInt(2),
			Gas:      2,
			GasPrice: big.NewInt(2),
		}),
		types.NewTx(&types.AccessListTx{
			To:       &to3,
			Nonce:    3,
			Value:    big.NewInt(3),
			Gas:      3,
			GasPrice: big.NewInt(3),
		}),
	}
	// Create the corresponding receipts
	receipts := []*types.Receipt{
		{
			Logs: []*types.Log{
				{Address: common.BytesToAddress([]byte{0x11})},
				{Address: common.BytesToAddress([]byte{0x01, 0x11})},
			},
		},
		{
			Logs: []*types.Log{
				{Address: common.BytesToAddress([]byte{0x22})},
				{Address: common.BytesToAddress([]byte{0x02, 0x22})},
			},
		},
		{
			Logs: []*types.Log{
				{Address: common.BytesToAddress([]byte{0x33})},
				{Address: common.BytesToAddress([]byte{0x03, 0x33})},
			},
		},
	}

	// Derive log metadata fields
	number := big.NewInt(1)
	hash := common.BytesToHash([]byte{0x03, 0x14})
	types.Receipts(receipts).DeriveFields(params.TestChainConfig, hash, number.Uint64(), 0, big.NewInt(0), big.NewInt(0), txs)

	// Iterate over all the computed fields and check that they're correct
	logIndex := uint(0)
	for i := range receipts {
		for j := range receipts[i].Logs {
			if receipts[i].Logs[j].BlockNumber != number.Uint64() {
				t.Errorf("receipts[%d].Logs[%d].BlockNumber = %d, want %d", i, j, receipts[i].Logs[j].BlockNumber, number.Uint64())
			}
			if receipts[i].Logs[j].BlockHash != hash {
				t.Errorf("receipts[%d].Logs[%d].BlockHash = %s, want %s", i, j, receipts[i].Logs[j].BlockHash.String(), hash.String())
			}
			if receipts[i].Logs[j].TxHash != txs[i].Hash() {
				t.Errorf("receipts[%d].Logs[%d].TxHash = %s, want %s", i, j, receipts[i].Logs[j].TxHash.String(), txs[i].Hash().String())
			}
			if receipts[i].Logs[j].TxIndex != uint(i) {
				t.Errorf("receipts[%d].Logs[%d].TransactionIndex = %d, want %d", i, j, receipts[i].Logs[j].TxIndex, i)
			}
			if receipts[i].Logs[j].Index != logIndex {
				t.Errorf("receipts[%d].Logs[%d].Index = %d, want %d", i, j, receipts[i].Logs[j].Index, logIndex)
			}
			logIndex++
		}
	}
}

func BenchmarkDecodeRLPLogs(b *testing.B) {
	// Encoded receipts from block 0x14ee094309fbe8f70b65f45ebcc08fb33f126942d97464aad5eb91cfd1e2d269
	buf, err := os.ReadFile("testdata/stored_receipts.bin")
	if err != nil {
		b.Fatal(err)
	}
	b.Run("ReceiptForStorage", func(b *testing.B) {
		b.ReportAllocs()
		var r []*types.ReceiptForStorage
		for i := 0; i < b.N; i++ {
			if err := rlp.DecodeBytes(buf, &r); err != nil {
				b.Fatal(err)
			}
		}
	})
	b.Run("rlpLogs", func(b *testing.B) {
		b.ReportAllocs()
		var r []*receiptLogs
		for i := 0; i < b.N; i++ {
			if err := rlp.DecodeBytes(buf, &r); err != nil {
				b.Fatal(err)
			}
		}
	})
}

func TestHeadersRLPStorage(t *testing.T) {
	// Have N headers in the freezer
	frdir := t.TempDir()

	db, err := NewDatabaseWithFreezer(NewMemoryDatabase(), frdir, "", false, false, false, false, false)
	if err != nil {
		t.Fatalf("failed to create database with ancient backend")
	}
	defer db.Close()

	// Create blocks
	var chain []*types.Block
	var pHash common.Hash
	for i := 0; i < 100; i++ {
		block := types.NewBlockWithHeader(&types.Header{
			Number:      big.NewInt(int64(i)),
			Extra:       []byte("test block"),
			UncleHash:   types.EmptyUncleHash,
			TxHash:      types.EmptyTxsHash,
			ReceiptHash: types.EmptyReceiptsHash,
			ParentHash:  pHash,
		})
		chain = append(chain, block)
		pHash = block.Hash()
	}
	receipts := make([]types.Receipts, 100)
	// Write first half to ancients
	WriteAncientBlocks(db, chain[:50], receipts[:50])
	// Write second half to db
	for i := 50; i < 100; i++ {
		WriteCanonicalHash(db, chain[i].Hash(), chain[i].NumberU64())
		WriteBlock(db, chain[i])
	}
	checkSequence := func(from, amount int) {
		headersRlp := ReadHeaderRange(db, uint64(from), uint64(amount))
		if have, want := len(headersRlp), amount; have != want {
			t.Fatalf("have %d headers, want %d", have, want)
		}
		for i, headerRlp := range headersRlp {
			var header types.Header
			if err := rlp.DecodeBytes(headerRlp, &header); err != nil {
				t.Fatal(err)
			}
			if have, want := header.Number.Uint64(), uint64(from-i); have != want {
				t.Fatalf("wrong number, have %d want %d", have, want)
			}
		}
	}
	checkSequence(99, 20)  // Latest block and 19 parents
	checkSequence(99, 50)  // Latest block -> all db blocks
	checkSequence(99, 51)  // Latest block -> one from ancients
	checkSequence(99, 52)  // Latest blocks -> two from ancients
	checkSequence(50, 2)   // One from db, one from ancients
	checkSequence(49, 1)   // One from ancients
	checkSequence(49, 50)  // All ancient ones
	checkSequence(99, 100) // All blocks
	checkSequence(0, 1)    // Only genesis
	checkSequence(1, 1)    // Only block 1
	checkSequence(1, 2)    // Genesis + block 1
}<|MERGE_RESOLUTION|>--- conflicted
+++ resolved
@@ -262,6 +262,29 @@
 	badBlocks = ReadAllBadBlocks(db)
 	if len(badBlocks) != 0 {
 		t.Fatalf("Failed to delete bad blocks")
+	}
+}
+
+// Tests block total difficulty storage and retrieval operations.
+func TestTdStorage(t *testing.T) {
+	db := NewMemoryDatabase()
+
+	// Create a test TD to move around the database and make sure it's really new
+	hash, td := common.Hash{}, big.NewInt(314)
+	if entry := ReadTd(db, hash, 0); entry != nil {
+		t.Fatalf("Non existent TD returned: %v", entry)
+	}
+	// Write and verify the TD in the database
+	WriteTd(db, hash, 0, td)
+	if entry := ReadTd(db, hash, 0); entry == nil {
+		t.Fatalf("Stored TD not found")
+	} else if entry.Cmp(td) != 0 {
+		t.Fatalf("Retrieved TD mismatch: have %v, want %v", entry, td)
+	}
+	// Delete the TD and verify the execution
+	DeleteTd(db, hash, 0)
+	if entry := ReadTd(db, hash, 0); entry != nil {
+		t.Fatalf("Deleted TD returned: %v", entry)
 	}
 }
 
@@ -520,14 +543,13 @@
 	if blob := ReadReceiptsRLP(db, hash, number); len(blob) > 0 {
 		t.Fatalf("non existent receipts returned")
 	}
+	if blob := ReadTdRLP(db, hash, number); len(blob) > 0 {
+		t.Fatalf("non existent td returned")
+	}
 
 	// Write and verify the header in the database
-<<<<<<< HEAD
 	_, err = WriteAncientBlocks(db, []*types.Block{block}, []types.Receipts{nil}, big.NewInt(100))
 	require.NoError(t, err)
-=======
-	WriteAncientBlocks(db, []*types.Block{block}, []types.Receipts{nil})
->>>>>>> c4ad459b
 
 	if blob := ReadHeaderRLP(db, hash, number); len(blob) == 0 {
 		t.Fatalf("no header returned")
@@ -537,6 +559,9 @@
 	}
 	if blob := ReadReceiptsRLP(db, hash, number); len(blob) == 0 {
 		t.Fatalf("no receipts returned")
+	}
+	if blob := ReadTdRLP(db, hash, number); len(blob) == 0 {
+		t.Fatalf("no td returned")
 	}
 
 	// Use a fake hash for data retrieval, nothing should be returned.
@@ -549,6 +574,9 @@
 	}
 	if blob := ReadReceiptsRLP(db, fakeHash, number); len(blob) != 0 {
 		t.Fatalf("invalid receipts returned")
+	}
+	if blob := ReadTdRLP(db, fakeHash, number); len(blob) != 0 {
+		t.Fatalf("invalid td returned")
 	}
 }
 
@@ -574,6 +602,7 @@
 	// Fill database with testing data.
 	for i := uint64(1); i <= 8; i++ {
 		WriteCanonicalHash(db, common.Hash{}, i)
+		WriteTd(db, common.Hash{}, i, big.NewInt(10)) // Write some interferential data
 	}
 	for i, c := range cases {
 		numbers, _ := ReadAllCanonicalHashes(db, c.from, c.to, c.limit)
@@ -647,6 +676,7 @@
 	// The benchmark loop writes batches of blocks, but note that the total block count is
 	// b.N. This means the resulting ns/op measurement is the time it takes to write a
 	// single block and its associated data.
+	var td = big.NewInt(55)
 	var totalSize int64
 	for i := 0; i < b.N; i += batchSize {
 		length := batchSize
@@ -656,14 +686,10 @@
 
 		blocks := allBlocks[i : i+length]
 		receipts := batchReceipts[:length]
-<<<<<<< HEAD
 		for j := 0; j < length; j++ {
 			blocks[i+j] = blocks[i+j].WithSidecars(batchSidecars[j])
 		}
 		writeSize, err := WriteAncientBlocks(db, blocks, receipts, td)
-=======
-		writeSize, err := WriteAncientBlocks(db, blocks, receipts)
->>>>>>> c4ad459b
 		if err != nil {
 			b.Fatal(err)
 		}
@@ -1000,7 +1026,7 @@
 	}
 	receipts := make([]types.Receipts, 100)
 	// Write first half to ancients
-	WriteAncientBlocks(db, chain[:50], receipts[:50])
+	WriteAncientBlocks(db, chain[:50], receipts[:50], big.NewInt(100))
 	// Write second half to db
 	for i := 50; i < 100; i++ {
 		WriteCanonicalHash(db, chain[i].Hash(), chain[i].NumberU64())
